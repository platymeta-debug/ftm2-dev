--- conflicted
+++ resolved
@@ -139,18 +139,13 @@
 - feat(ticket): 티켓 스키마 및 합의도 계산, trace_id 생성
 - feat(statebus): 분석 스냅샷 퍼블리시 헬퍼 추가
 - feat(env): OPEN_TH/PUP_TH/REGIME_ALLOW/RV_PCTL_BAND/TF_ORDER/TF_VOTE_WEIGHTS/RISK_R_TARGET/SL_ATR/TP_LADDER
-<<<<<<< HEAD
-=======
 
->>>>>>> b9704bac
 2025-09-08 v0.6.4
 - feat(analysis-report): 퍼블리셔 렌더 v2 연결 — 점수/게이트/레디니스/플랜/TF합의/trace 출력
 - fix(orch): on_bar_close에서 미존재 API(exec_router.route) 호출 제거 → 리스크 루프 일원화
 - fix(kpi): ZoneInfo 미탐색 시 UTC 폴백(DAY_PNL_TZ) — Windows/tzdata 미설치 환경 호환
-<<<<<<< HEAD
+
 2025-09-08 v0.6.5
 - fix(analysis): 레짐 dict 대응(_norm_regime)으로 .lower() 예외 제거
 - fix(ui): 컨트롤패널 자동매매 토글 시 bus.config(dict) 호환 및 router 활성화 동기화
 - feat(log): FEATURES/REGIME 로그 샘플링 모드(all|sample|off) + 요약 출력
-=======
->>>>>>> b9704bac
