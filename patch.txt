# patch.txt — 기능 추가(feat) 로그 전용 (버그픽스/리팩터 제외)
# 형식:
# YYYY-MM-DD vX.Y.Z
# - feat(scope): 요약
#
# 예시 (참고용, 실제 릴리스 전 삭제 가능):
# 2025-09-03 v0.1.0
# - feat(state): 전역 스냅샷 버스 규격 확정
# - feat(discord): /mode /auto /close 명령 스펙 고정
# - feat(risk): ATR-unit 파라미터 세트 확정(R%, day-cut, corr-cap)
2025-09-03 v0.1.0
- feat(connector): add Binance USDⓈ-M client stubs with testnet/live toggle (REST/WS)
- feat(orch): add minimal orchestrator & state bus with env loader, heartbeat, and REST mark-price poller
<<<<<<< HEAD
- feat(streams): add StreamManager for kline/markPrice/user streams and StateBus updates
=======
>>>>>>> 2402d9c8
<|MERGE_RESOLUTION|>--- conflicted
+++ resolved
@@ -11,7 +11,4 @@
 2025-09-03 v0.1.0
 - feat(connector): add Binance USDⓈ-M client stubs with testnet/live toggle (REST/WS)
 - feat(orch): add minimal orchestrator & state bus with env loader, heartbeat, and REST mark-price poller
-<<<<<<< HEAD
 - feat(streams): add StreamManager for kline/markPrice/user streams and StateBus updates
-=======
->>>>>>> 2402d9c8
