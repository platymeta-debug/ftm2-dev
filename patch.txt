# patch.txt — 기능 추가(feat) 로그 전용 (버그픽스/리팩터 제외)
# 작성 규칙:
# 1) 날짜 + 버전(semver)
# 2) 한 줄당 하나의 기능 추가:  - feat(scope): 변경 요약  (설명은 한글)
# 3) scope는 영문 소문자 권장(connector/streams/discord/persistence/strategy 등)
# 4) 실제 반영된 항목만 기록(미래 계획/버그픽스/리팩터 제외)
#
# 템플릿(복붙):
# YYYY-MM-DD vX.Y.Z
# - feat(scope): 한글 요약 …
#
# M2 이후 릴리스 예시 템플릿(참고용):
# 2025-09-03 v0.2.0
# - feat(features): 피처 파이프라인 1차(지표 계산/NaN 처리/퍼센타일 캐시)
# - feat(regime): 레짐 분류기(EMA 스프레드·RV 백분위·히스테리시스)
# - feat(forecast): 예측 앙상블/스코어링(트렌드·MR·크로스 가중)
# - feat(risk): ATR-unit 사이징/상관캡/데일리컷
2025-09-03 v0.1.0
- feat(connector): Binance USDⓈ-M 클라이언트 스텁 추가 — 테스트넷/라이브 토글(REST/WS)
- feat(orch): 최소 오케스트레이터 & 상태버스 — ENV 로더/하트비트/마크프라이스 폴러
- feat(streams): StreamManager — kline/markPrice/user 스트림 구독 및 StateBus 갱신
- feat(discord): 한글 슬래시 명령, 대시보드 자동 갱신, 컨트롤 패널 스켈레톤
- feat(persistence): SQLite 스켈레톤 — WAL, 스키마(trades/positions/pnl_daily/config/events/patches) 및 쓰기 유틸
- feat(strategy): 더미 포캐스트 & 스카웃 드라이런 — 콘솔/DB/디스코드 알림
2025-09-03 v0.2.0
- feat(features): 닫힌 봉 기반 피처 엔진(EMA/ATR/RSI/수익률/RV/퍼센타일) 추가 및 StateBus 연동
- feat(regime): EMA 스프레드·RV 백분위 기반 레짐 분류기(히스테리시스/최소 지속 바) 추가 및 StateBus/알림 연동
- feat(forecast): 레짐별 가중 앙상블(추세/MR/크로스) + 온라인 성과(λ)로 미세 조정, 확률/스코어 산출 및 StateBus/알림 연동
- feat(risk): ATR-unit 사이징, 사이드 상관캡, 데일리컷을 갖춘 리스크 엔진 추가 — ENV/DB 로드 및 버스/알림 연동
2025-09-03 v0.3.0
- feat(exec): 타깃→주문 라우터 추가(쿨다운/허용오차/LOT_STEP·MIN_NOTIONAL/ReduceOnly/드라이런·실주문 토글) 및 핫리로드 연동
- feat(reconcile): 유저스트림 체결 수집→DB 기록, 슬리피지 경고/알림, 타깃-포지션 정체 시 라우터 넛지(쿨다운 해제) 추가
- feat(protect): ε-잔차 리포트(목표-포지션 불일치 보고) 및 부분체결 타임아웃 자동 취소 추가
- feat(open_orders): 미체결 주문 관리자 추가 — 정기 조회 및 정책 취소(드리프트/스테일/데일리컷/초과건수) + StateBus 반영/핫리로드
- feat(guard): 최대 레버(총합/심볼별)·손실 스톱아웃·트레일링 스탑 추가 — 즉시 reduceOnly MARKET 강제평탄/축소, DB/알림/핫리로드 연동
- feat(exec_quality): 롤링 윈도우 실행 품질 리포터 추가 — 슬리피지(bps)·넛지/취소 집계, DB/디스코드/버스 반영 및 설정 핫리로드 경로
- feat(order_ledger): 주문 원장/이벤트 테이블(orders/order_events) 추가 및 제출·체결 업데이트 적재, 윈도우 체결률/TTF·취소율 리포트
- feat(kpi): 전략·리스크·실행 품질 KPI 리포터 추가 — 콘솔/디스코드 한국어 패널, StateBus.monitor.kpi 반영 및 핫리로드

2025-09-03 v0.4.0
- feat(replay): ndjson/CSV 캡처 재생 엔진 추가 — 속도배율/루프 지원, StateBus mark/kline 주입
- feat(backtest): CSV 기반 통합 백테스트 러너 추가 — 더미 예측+RiskEngine→체결 시뮬, trades/equity/pnl CSV 출력 및 CLI
- feat(modes): 데이터/트레이드 듀얼 모드 추가 — DATA_MODE(live|testnet|replay) + TRADE_MODE(dry|testnet|live)
- feat(streams): 공개 데이터와 유저스트림 클라이언트 분리 주입 지원
- feat(app): 하이브리드 결선(live 차트 + testnet 주문) 기본 시나리오 추가

2025-09-03 v0.4.1
- feat(strategy-adapter): 백테스트/리플레이에 실전 ForecastEnsemble 주입 가능하도록 어댑터 계층 추가(STRAT_MODE/CLASS/PARAMS)
- feat(backtest): 러너가 어댑터를 통해 예측을 생성하도록 변경(스냅샷 호환 유지)
- feat(ops): 운영 HTTP 엔드포인트 추가 — /healthz /readyz /metrics /kpi (Prometheus 호환), ENV/DB 설정 및 앱 결선
- feat(ops-deploy): Dockerfile 멀티스테이지/비루트 이미지 및 entrypoint 추가
- feat(ops-deploy): docker-compose 프로파일(dry/testnet/live)로 운영 시나리오 분리
- feat(logging): 로테이션 파일 로그 + 콘솔 로그 설정 모듈 도입(LOG_* ENV)
- feat(ops): 운영 HTTP 엔드포인트 추가 — /healthz /readyz /metrics /kpi (Prometheus 호환), ENV/DB 설정 및 앱 결선 Sentry DSN 제공 시 자동 초기화(선택)

2025-09-03 v0.4.2
- feat(ops): Preflight Doctor — 라이브/테스트넷 핑, DB 쓰기, 듀얼 모드 유효성, /healthz/포트 점검 CLI

2025-09-03 v0.6.1
- feat(ops): Ctrl+C 그레이스풀 종료 — OPS HTTP 서버 shutdown/join 추가
- feat(streams): websocket-client 미설치 시 REST markPrice 폴백(옵션) 지원

2025-09-04 v0.6.3
- feat(discord): slash 패널 호환화(locale_str) — name_localizations 제거
- feat(ops): HTTP 서버 shutdown/server_close/join 보강, 종료 로그 '[OPS_HTTP] stopped' 보장
- feat(env): OPS_HTTP, DISCORD_ENABLED 토글 추가

2025-09-04 v0.6.5
- feat(discord): 슬래시 기본 이름 ASCII(/panel) + 한국어 표시 로컬라이즈, 길드 즉시 싱크
- feat(discord): /panel에 ControlPanelView 부착, /routes /status 제공
- feat(discord): on_app_command_error 안내(/패널 → /panel), close()에서 task 정리

2025-09-04 v0.6.6
- feat(discord): PanelManager — PANEL 채널에 고정 메시지+View 상시 유지(핀/재사용/복구)
- feat(discord): slash /panel ASCII 기반 + ko 로컬라이즈, 길드 즉시 싱크, 에러안내
- feat(analysis): AnalysisPublisher — 실시간 레짐/마크 요약을 ANALYSIS 채널 핀메시지로 60s 갱신
- feat(discord): graceful close — dashboard/analysis/panel task 취소 후 close 보장
- chore(env): 중복키 정리(EXEC_ACTIVE/DB_PATH/DATA_MODE/TRADE_MODE), ANALYSIS_REPORT_SEC 추가

2025-09-04 v0.6.8
- feat(analysis): 분석 리포트에 심볼 자동 보강(marks→keys), 점수/방향 다중 경로 추출
- feat(dashboard): 저장된 메시지 채널 불일치 시 자동 재생성(핀/ID 갱신)
- feat(connector): Binance USDⓈ-M 테스트넷 잔액 폴링 → equity 반영(EQUITY_POLL_SEC)
- feat(env): env_int/env_bool/env_list 적용으로 인라인 주석 허용
- chore(discord): /routes로 라우팅 점검(기 설치 확인)

2025-09-04 v0.6.9
- feat(pipeline): kline→features→regime→intent 체인 결선
- feat(analysis): 실시간 점수/방향 렌더러 고정 및 주기 태스크 정리
- feat(ops): Equity 동기화 — USER_STREAM 우선, REST 폴백(EQUITY_POLL_SEC)
<<<<<<< HEAD

2025-09-04 v0.3.6
- feat(panel): 패널 ON/OFF → StateBus·DB upsert 결선(EXEC_ACTIVE)
- feat(exec): 라우팅 앞단 실행 가드(패널/ENV 연동)
- feat(discord): 백그라운드 태스크 레지스트리 및 정상 취소(close 훅)
=======
>>>>>>> a82ae379
<|MERGE_RESOLUTION|>--- conflicted
+++ resolved
@@ -88,11 +88,9 @@
 - feat(pipeline): kline→features→regime→intent 체인 결선
 - feat(analysis): 실시간 점수/방향 렌더러 고정 및 주기 태스크 정리
 - feat(ops): Equity 동기화 — USER_STREAM 우선, REST 폴백(EQUITY_POLL_SEC)
-<<<<<<< HEAD
 
 2025-09-04 v0.3.6
 - feat(panel): 패널 ON/OFF → StateBus·DB upsert 결선(EXEC_ACTIVE)
 - feat(exec): 라우팅 앞단 실행 가드(패널/ENV 연동)
 - feat(discord): 백그라운드 태스크 레지스트리 및 정상 취소(close 훅)
-=======
->>>>>>> a82ae379
+
