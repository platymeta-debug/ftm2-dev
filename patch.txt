--- conflicted
+++ resolved
@@ -58,12 +58,9 @@
 
 2025-09-03 v0.6.1
 - feat(ops): Ctrl+C 그레이스풀 종료 — OPS HTTP 서버 shutdown/join 추가
-<<<<<<< HEAD
 - feat(streams): websocket-client 미설치 시 REST markPrice 폴백(옵션) 지원
+
 2025-09-04 v0.6.3
 - feat(discord): slash 패널 호환화(locale_str) — name_localizations 제거
 - feat(ops): HTTP 서버 shutdown/server_close/join 보강, 종료 로그 '[OPS_HTTP] stopped' 보장
 - feat(env): OPS_HTTP, DISCORD_ENABLED 토글 추가
-=======
-- feat(streams): websocket-client 미설치 시 REST markPrice 폴백(옵션) 지원
->>>>>>> ace3a116
