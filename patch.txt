# patch.txt — 기능 추가(feat) 로그 전용 (버그픽스/리팩터 제외)
# 형식:
# YYYY-MM-DD vX.Y.Z
# - feat(scope): 요약
#
# 예시 (참고용, 실제 릴리스 전 삭제 가능):
# 2025-09-03 v0.1.0
# - feat(state): 전역 스냅샷 버스 규격 확정
# - feat(discord): /mode /auto /close 명령 스펙 고정
# - feat(risk): ATR-unit 파라미터 세트 확정(R%, day-cut, corr-cap)
2025-09-03 v0.1.0
<<<<<<< HEAD
- feat(connector): add Binance USDⓈ-M client stubs with testnet/live toggle (REST/WS)
- feat(orch): add minimal orchestrator & state bus with env loader, heartbeat, and REST mark-price poller
=======
- feat(connector): add Binance USDⓈ-M client stubs with testnet/live toggle (REST/WS)
>>>>>>> 8184240e
<|MERGE_RESOLUTION|>--- conflicted
+++ resolved
@@ -9,9 +9,5 @@
 # - feat(discord): /mode /auto /close 명령 스펙 고정
 # - feat(risk): ATR-unit 파라미터 세트 확정(R%, day-cut, corr-cap)
 2025-09-03 v0.1.0
-<<<<<<< HEAD
 - feat(connector): add Binance USDⓈ-M client stubs with testnet/live toggle (REST/WS)
 - feat(orch): add minimal orchestrator & state bus with env loader, heartbeat, and REST mark-price poller
-=======
-- feat(connector): add Binance USDⓈ-M client stubs with testnet/live toggle (REST/WS)
->>>>>>> 8184240e
