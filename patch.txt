--- conflicted
+++ resolved
@@ -28,23 +28,20 @@
 - feat(regime): EMA 스프레드·RV 백분위 기반 레짐 분류기(히스테리시스/최소 지속 바) 추가 및 StateBus/알림 연동
 - feat(forecast): 레짐별 가중 앙상블(추세/MR/크로스) + 온라인 성과(λ)로 미세 조정, 확률/스코어 산출 및 StateBus/알림 연동
 - feat(risk): ATR-unit 사이징, 사이드 상관캡, 데일리컷을 갖춘 리스크 엔진 추가 — ENV/DB 로드 및 버스/알림 연동
-<<<<<<< HEAD
-# (요약) feat(milestone): M1 골격 & 테스트넷 라운드트립 완료
-=======
->>>>>>> d320b611
 
 2025-09-15 v0.3.0
 - feat(exec): 타깃→주문 라우터 추가(쿨다운/허용오차/LOT_STEP·MIN_NOTIONAL/ReduceOnly/드라이런·실주문 토글) 및 핫리로드 연동
 - feat(reconcile): 유저스트림 체결 수집→DB 기록, 슬리피지 경고/알림, 타깃-포지션 정체 시 라우터 넛지(쿨다운 해제) 추가
-<<<<<<< HEAD
-- feat(protect): ε-잔차 리포트(목표-포지션 불일치 보고) 및 부분체결 타임아웃 자동 취소 추가
-
-- feat(open_orders): 미체결 주문 관리자 추가 — 정기 조회 및 정책 취소(드리프트/스테일/데일리컷/초과건수) + StateBus 반영/핫리로드
-=======
 
 
 2025-09-15 v0.3.0
 - feat(exec): 타깃→주문 라우터 추가(쿨다운/허용오차/LOT_STEP·MIN_NOTIONAL/ReduceOnly/드라이런·실주문 토글) 및 핫리로드 연동
 - feat(reconcile): 유저스트림 체결 수집→DB 기록, 슬리피지 경고/알림, 타깃-포지션 정체 시 라우터 넛지(쿨다운 해제) 추가
 - feat(protect): ε-잔차 리포트(목표-포지션 불일치 보고) 및 부분체결 타임아웃 자동 취소 추가
->>>>>>> d320b611
+
+2025-09-15 v0.3.0
+- feat(exec): 타깃→주문 라우터 추가(쿨다운/허용오차/LOT_STEP·MIN_NOTIONAL/ReduceOnly/드라이런·실주문 토글) 및 핫리로드 연동
+- feat(reconcile): 유저스트림 체결 수집→DB 기록, 슬리피지 경고/알림, 타깃-포지션 정체 시 라우터 넛지(쿨다운 해제) 추가
+- feat(protect): ε-잔차 리포트(목표-포지션 불일치 보고) 및 부분체결 타임아웃 자동 취소 추가
+
+- feat(open_orders): 미체결 주문 관리자 추가 — 정기 조회 및 정책 취소(드리프트/스테일/데일리컷/초과건수) + StateBus 반영/핫리로드