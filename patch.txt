--- conflicted
+++ resolved
@@ -34,9 +34,5 @@
 - feat(open_orders): 미체결 주문 관리자 추가 — 정기 조회 및 정책 취소(드리프트/스테일/데일리컷/초과건수) + StateBus 반영/핫리로드
 - feat(guard): 최대 레버(총합/심볼별)·손실 스톱아웃·트레일링 스탑 추가 — 즉시 reduceOnly MARKET 강제평탄/축소, DB/알림/핫리로드 연동
 - feat(exec_quality): 롤링 윈도우 실행 품질 리포터 추가 — 슬리피지(bps)·넛지/취소 집계, DB/디스코드/버스 반영 및 설정 핫리로드 경로
-<<<<<<< HEAD
 - feat(order_ledger): 주문 원장/이벤트 테이블(orders/order_events) 추가 및 제출·체결 업데이트 적재, 윈도우 체결률/TTF·취소율 리포트
 - feat(kpi): 전략·리스크·실행 품질 KPI 리포터 추가 — 콘솔/디스코드 한국어 패널, StateBus.monitor.kpi 반영 및 핫리로드
-=======
-- feat(order_ledger): 주문 원장/이벤트 테이블(orders/order_events) 추가 및 제출·체결 업데이트 적재, 윈도우 체결률/TTF·취소율 리포트
->>>>>>> 7dac2feb
