# patch.txt — 기능 추가(feat) 로그 전용 (버그픽스/리팩터 제외)
# 작성 규칙:
# 1) 날짜 + 버전(semver)
# 2) 한 줄당 하나의 기능 추가:  - feat(scope): 변경 요약  (설명은 한글)
# 3) scope는 영문 소문자 권장(connector/streams/discord/persistence/strategy 등)
# 4) 실제 반영된 항목만 기록(미래 계획/버그픽스/리팩터 제외)
#
# 템플릿(복붙):
# YYYY-MM-DD vX.Y.Z
# - feat(scope): 한글 요약 …
#
# M2 이후 릴리스 예시 템플릿(참고용):
# 2025-09-10 v0.2.0
# - feat(features): 피처 파이프라인 1차(지표 계산/NaN 처리/퍼센타일 캐시)
# - feat(regime): 레짐 분류기(EMA 스프레드·RV 백분위·히스테리시스)
# - feat(forecast): 예측 앙상블/스코어링(트렌드·MR·크로스 가중)
# - feat(risk): ATR-unit 사이징/상관캡/데일리컷
2025-09-03 v0.1.0
- feat(connector): Binance USDⓈ-M 클라이언트 스텁 추가 — 테스트넷/라이브 토글(REST/WS)
- feat(orch): 최소 오케스트레이터 & 상태버스 — ENV 로더/하트비트/마크프라이스 폴러
- feat(streams): StreamManager — kline/markPrice/user 스트림 구독 및 StateBus 갱신
- feat(discord): 한글 슬래시 명령, 대시보드 자동 갱신, 컨트롤 패널 스켈레톤
- feat(persistence): SQLite 스켈레톤 — WAL, 스키마(trades/positions/pnl_daily/config/events/patches) 및 쓰기 유틸
- feat(strategy): 더미 포캐스트 & 스카웃 드라이런 — 콘솔/DB/디스코드 알림
2025-09-10 v0.2.0
- feat(features): 닫힌 봉 기반 피처 엔진(EMA/ATR/RSI/수익률/RV/퍼센타일) 추가 및 StateBus 연동
- feat(regime): EMA 스프레드·RV 백분위 기반 레짐 분류기(히스테리시스/최소 지속 바) 추가 및 StateBus/알림 연동
- feat(forecast): 레짐별 가중 앙상블(추세/MR/크로스) + 온라인 성과(λ)로 미세 조정, 확률/스코어 산출 및 StateBus/알림 연동
- feat(risk): ATR-unit 사이징, 사이드 상관캡, 데일리컷을 갖춘 리스크 엔진 추가 — ENV/DB 로드 및 버스/알림 연동
2025-09-15 v0.3.0
- feat(exec): 타깃→주문 라우터 추가(쿨다운/허용오차/LOT_STEP·MIN_NOTIONAL/ReduceOnly/드라이런·실주문 토글) 및 핫리로드 연동
- feat(reconcile): 유저스트림 체결 수집→DB 기록, 슬리피지 경고/알림, 타깃-포지션 정체 시 라우터 넛지(쿨다운 해제) 추가
- feat(protect): ε-잔차 리포트(목표-포지션 불일치 보고) 및 부분체결 타임아웃 자동 취소 추가
- feat(open_orders): 미체결 주문 관리자 추가 — 정기 조회 및 정책 취소(드리프트/스테일/데일리컷/초과건수) + StateBus 반영/핫리로드
- feat(guard): 최대 레버(총합/심볼별)·손실 스톱아웃·트레일링 스탑 추가 — 즉시 reduceOnly MARKET 강제평탄/축소, DB/알림/핫리로드 연동
- feat(exec_quality): 롤링 윈도우 실행 품질 리포터 추가 — 슬리피지(bps)·넛지/취소 집계, DB/디스코드/버스 반영 및 설정 핫리로드 경로
- feat(order_ledger): 주문 원장/이벤트 테이블(orders/order_events) 추가 및 제출·체결 업데이트 적재, 윈도우 체결률/TTF·취소율 리포트
- feat(kpi): 전략·리스크·실행 품질 KPI 리포터 추가 — 콘솔/디스코드 한국어 패널, StateBus.monitor.kpi 반영 및 핫리로드

2025-09-18 v0.4.0
- feat(replay): ndjson/CSV 캡처 재생 엔진 추가 — 속도배율/루프 지원, StateBus mark/kline 주입
- feat(backtest): CSV 기반 통합 백테스트 러너 추가 — 더미 예측+RiskEngine→체결 시뮬, trades/equity/pnl CSV 출력 및 CLI
<<<<<<< HEAD
- feat(modes): 데이터/트레이드 듀얼 모드 추가 — DATA_MODE(live|testnet|replay) + TRADE_MODE(dry|testnet|live)
- feat(streams): 공개 데이터와 유저스트림 클라이언트 분리 주입 지원
- feat(app): 하이브리드 결선(live 차트 + testnet 주문) 기본 시나리오 추가
=======
>>>>>>> 6e696ce4
<|MERGE_RESOLUTION|>--- conflicted
+++ resolved
@@ -40,9 +40,7 @@
 2025-09-18 v0.4.0
 - feat(replay): ndjson/CSV 캡처 재생 엔진 추가 — 속도배율/루프 지원, StateBus mark/kline 주입
 - feat(backtest): CSV 기반 통합 백테스트 러너 추가 — 더미 예측+RiskEngine→체결 시뮬, trades/equity/pnl CSV 출력 및 CLI
-<<<<<<< HEAD
 - feat(modes): 데이터/트레이드 듀얼 모드 추가 — DATA_MODE(live|testnet|replay) + TRADE_MODE(dry|testnet|live)
 - feat(streams): 공개 데이터와 유저스트림 클라이언트 분리 주입 지원
 - feat(app): 하이브리드 결선(live 차트 + testnet 주문) 기본 시나리오 추가
-=======
->>>>>>> 6e696ce4
+
