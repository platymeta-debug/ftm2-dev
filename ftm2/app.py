--- conflicted
+++ resolved
@@ -111,7 +111,6 @@
     from metrics.order_ledger import get_order_ledger, OLConfig  # type: ignore
     from core.config import load_order_ledger_cfg  # type: ignore
 
-<<<<<<< HEAD
 try:
     from ftm2.monitor.kpi import KPIReporter, KPIConfig
     from ftm2.core.config import load_kpi_cfg
@@ -121,8 +120,7 @@
     from core.config import load_kpi_cfg  # type: ignore
     from discord_bot.notify import enqueue_alert  # type: ignore
 
-=======
->>>>>>> 7dac2feb
+
 
 
 log = logging.getLogger("ftm2.orch")
@@ -245,7 +243,6 @@
             ),
         )
 
-<<<<<<< HEAD
         kcv = load_kpi_cfg(self.db)
         self.kpi = KPIReporter(KPIConfig(
             enabled=kcv.enabled,
@@ -254,8 +251,7 @@
             only_on_change=kcv.only_on_change,
         ))
 
-=======
->>>>>>> 7dac2feb
+
 
 
 
@@ -742,7 +738,6 @@
                 log.warning("[LEDGER] loop err: %s", e)
             time.sleep(max(5.0, float(self.order_ledger.cfg.report_sec)))
 
-<<<<<<< HEAD
 
     def _kpi_loop(self) -> None:
         while not self._stop.is_set():
@@ -771,8 +766,7 @@
                 log.warning("[KPI] loop err: %s", e)
             time.sleep(max(3.0, float(self.kpi.cfg.report_sec)))
 
-=======
->>>>>>> 7dac2feb
+
 
     def start(self) -> None:
         # 심볼별 마크프라이스 폴러는 M1.1 임시 → WS로 대체
@@ -834,14 +828,11 @@
         t.start()
         self._threads.append(t)
 
-<<<<<<< HEAD
         # KPI 루프 시작
         t = threading.Thread(target=self._kpi_loop, name="kpi", daemon=True)
         t.start()
         self._threads.append(t)
 
-=======
->>>>>>> 7dac2feb
         # 설정 핫리로드
         t = threading.Thread(target=self._reload_cfg_loop, name="cfg-reload", daemon=True)
         t.start()
