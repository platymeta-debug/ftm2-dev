# -*- coding: utf-8 -*-
"""
FTM2 Orchestrator (minimal)
- ENV 로딩 → BinanceClient 생성 → WS 스트림(StreamManager) 시작
- 10초 하트비트 로그
- Ctrl+C 안전 종료
"""
from __future__ import annotations
try:
    from ftm2.core.logging import setup_logging
    setup_logging()
except Exception:
    pass

try:
    from ftm2.ops.sentry_init import init_sentry
    init_sentry()
except Exception:
    pass


import os
import time
import signal
import logging
import threading
from typing import List

# [ANCHOR:STRAT_ROUTE] begin
def _exec_active_from_env() -> bool:
    v = os.getenv("EXEC_ACTIVE", "0").strip()
    return v in ("1", "true", "True", "YES", "yes")


def is_exec_enabled(bus) -> bool:
    try:
        return bool(getattr(getattr(bus, "config", object()), "exec_active", _exec_active_from_env()))
    except Exception:
        return _exec_active_from_env()
# [ANCHOR:STRAT_ROUTE] end

# 로컬 모듈
try:
    from ftm2.core.env import load_env_chain
    from ftm2.core.state import StateBus
except Exception:  # pragma: no cover
    from core.env import load_env_chain  # type: ignore
    from core.state import StateBus  # type: ignore

try:
    from ftm2.core.config import load_modes_cfg
    from ftm2.exchange.binance import BinanceClient, get_klines
    from ftm2.data.streams import StreamManager
except Exception:  # pragma: no cover
    from core.config import load_modes_cfg  # type: ignore
    from exchange.binance import BinanceClient, get_klines  # type: ignore
    from data.streams import StreamManager  # type: ignore

try:
    from ftm2.core.persistence import Persistence
except Exception:  # pragma: no cover
    from core.persistence import Persistence  # type: ignore

try:
    from ftm2.discord_bot.bot import run_discord_bot
except Exception:  # pragma: no cover
    from discord_bot.bot import run_discord_bot  # type: ignore

try:
    from ftm2.signal.dummy import DummyForecaster
except Exception:  # pragma: no cover
    from signal.dummy import DummyForecaster  # type: ignore

try:
    from ftm2.signal.regime import RegimeClassifier, RegimeConfig
except Exception:  # pragma: no cover
    from signal.regime import RegimeClassifier, RegimeConfig  # type: ignore

try:
    from ftm2.data.features import FeatureEngine, FeatureConfig
except Exception:  # pragma: no cover
    from data.features import FeatureEngine, FeatureConfig  # type: ignore

try:
    from ftm2.signal.forecast import ForecastEnsemble, ForecastConfig
except Exception:  # pragma: no cover
    from signal.forecast import ForecastEnsemble, ForecastConfig  # type: ignore

try:
    from ftm2.trade.risk import RiskEngine, RiskConfig
    from ftm2.core.config import load_forecast_cfg, load_risk_cfg
except Exception:  # pragma: no cover
    from trade.risk import RiskEngine, RiskConfig  # type: ignore
    from core.config import load_forecast_cfg, load_risk_cfg  # type: ignore

try:
    from ftm2.utils.env import env_str, env_list, env_int, env_bool
except Exception:  # pragma: no cover
    from utils.env import env_str, env_list, env_int, env_bool  # type: ignore

try:
    from ftm2.trade.router import OrderRouter, ExecConfig
    from ftm2.core.config import load_exec_cfg
except Exception:  # pragma: no cover
    from trade.router import OrderRouter, ExecConfig  # type: ignore
    from core.config import load_exec_cfg  # type: ignore

try:
    from ftm2.trade.reconcile import Reconciler, ProtectConfig
    from ftm2.core.config import load_protect_cfg
except Exception:  # pragma: no cover
    from trade.reconcile import Reconciler, ProtectConfig  # type: ignore
    from core.config import load_protect_cfg  # type: ignore

try:
    from ftm2.trade.open_orders import OpenOrdersManager, OOConfig
    from ftm2.core.config import load_open_orders_cfg
except Exception:  # pragma: no cover
    from trade.open_orders import OpenOrdersManager, OOConfig  # type: ignore
    from core.config import load_open_orders_cfg  # type: ignore

try:
    from ftm2.trade.guard import PositionGuard, GuardConfig
    from ftm2.core.config import load_guard_cfg
except Exception:  # pragma: no cover
    from trade.guard import PositionGuard, GuardConfig  # type: ignore
    from core.config import load_guard_cfg  # type: ignore

try:
    from ftm2.metrics.exec_quality import get_exec_quality, ExecQConfig
    from ftm2.core.config import load_execq_cfg
except Exception:  # pragma: no cover
    from metrics.exec_quality import get_exec_quality, ExecQConfig  # type: ignore
    from core.config import load_execq_cfg  # type: ignore

try:
    from ftm2.metrics.order_ledger import get_order_ledger, OLConfig
    from ftm2.core.config import load_order_ledger_cfg
except Exception:  # pragma: no cover
    from metrics.order_ledger import get_order_ledger, OLConfig  # type: ignore
    from core.config import load_order_ledger_cfg  # type: ignore

try:
    from ftm2.monitor.kpi import KPIReporter, KPIConfig
    from ftm2.core.config import load_kpi_cfg
    from ftm2.discord_bot.notify import enqueue_alert
except Exception:  # pragma: no cover
    from monitor.kpi import KPIReporter, KPIConfig  # type: ignore
    from core.config import load_kpi_cfg  # type: ignore
    from discord_bot.notify import enqueue_alert  # type: ignore

try:
    from ftm2.ops.http import OpsHttp, OpsHttpConfig
    from ftm2.core.config import load_ops_http_cfg
except Exception:  # pragma: no cover
    from ops.http import OpsHttp, OpsHttpConfig  # type: ignore
    from core.config import load_ops_http_cfg  # type: ignore

try:
    from ftm2.replay.engine import ReplayEngine, ReplayConfig
    from ftm2.core.config import load_replay_cfg
except Exception:  # pragma: no cover
    from replay.engine import ReplayEngine, ReplayConfig  # type: ignore
    from core.config import load_replay_cfg  # type: ignore

log = logging.getLogger("ftm2.orch")
if not log.handlers:
    logging.basicConfig(level=logging.INFO, format="%(asctime)s %(levelname)s %(message)s")


# [ANCHOR:KEY_SELECT] begin
def _mask(s: str | None, keep: int = 4) -> str:
    if not s:
        return ""
    s = str(s)
    return s[:keep] + "*" * max(0, len(s) - keep - 2) + s[-2:]


def _pick_keys(trade_mode: str):
    if (trade_mode or "").lower() == "live":
        k = os.getenv("BINANCE_API_KEY")
        s = os.getenv("BINANCE_API_SECRET")
        scope = "live"
    else:
        k = os.getenv("BINANCE_TESTNET_API_KEY")
        s = os.getenv("BINANCE_TESTNET_API_SECRET")
        scope = "testnet"
    return scope, k, s


def init_account_bus(bus) -> None:
    import logging

    log = logging.getLogger("ftm2.orch")
    tm = os.getenv("TRADE_MODE", "testnet")
    scope, k, s = _pick_keys(tm)

    use_user = env_bool("USE_USER", False)
    if not use_user:
        log.info("[ACCOUNT] user stream disabled (USE_USER=0)")
        return

    if not k or not s:
        log.warning("E_BAL_POLL_FAIL scope=%s reason=NO_API_KEY", scope)
        return

    log.info("[ACCOUNT] scope=%s key=%s secret=%s", scope, _mask(k), _mask(s))

    # 계정/포지션 초기화
    try:
        cli = BinanceClient(scope, k or "", s or "", order_active=False)
        try:
            cli.sync_time()
        except Exception:
            pass

<<<<<<< HEAD
        snap = cli.account_snapshot()
        if snap:
            bus.set_account({
                "ccy": "USDT",
                "totalWalletBalance": snap.get("wallet", 0.0),
                "availableBalance": snap.get("avail", 0.0),
                "totalUnrealizedProfit": snap.get("upnl", 0.0),
                "totalMarginBalance": snap.get("equity", 0.0),
                "wallet": snap.get("wallet", 0.0),
                "avail": snap.get("avail", 0.0),
                "upnl": snap.get("upnl", 0.0),
                "equity": snap.get("equity", 0.0),
            })
            log.info(
                "[ACCOUNT_INIT] wallet=%.2f equity=%.2f upnl=%.2f avail=%.2f",
                snap.get("wallet", 0.0),
                snap.get("equity", 0.0),
                snap.get("upnl", 0.0),
                snap.get("avail", 0.0),
=======
        eq = cli.fetch_account_equity()
        if eq:
            bus.set_account({
                "ccy": "USDT",
                "totalWalletBalance": eq.get("wallet", 0.0),
                "availableBalance": eq.get("avail", 0.0),
                "totalUnrealizedProfit": eq.get("upnl", 0.0),
                "totalMarginBalance": eq.get("equity", 0.0),
                "wallet": eq.get("wallet", 0.0),
                "avail": eq.get("avail", 0.0),
                "upnl": eq.get("upnl", 0.0),
                "equity": eq.get("equity", 0.0),
            })
            log.info(
                "[ACCOUNT_INIT] wallet=%.2f equity=%.2f upnl=%.2f avail=%.2f",
                eq.get("wallet", 0.0),
                eq.get("equity", 0.0),
                eq.get("upnl", 0.0),
                eq.get("avail", 0.0),
>>>>>>> 82ba8fb9
            )

        syms = env_list("SYMBOLS") or []
        if syms:
            pos = cli.fetch_positions(syms)
            if pos:
                bus.set_positions(pos)
                log.info("[ACCOUNT_INIT] positions loaded n=%d", len(pos))
    except Exception as e:
        log.warning("[ACCOUNT_INIT] failed: %s", e)
# [ANCHOR:KEY_SELECT] end


# [ANCHOR:EQUITY_SOURCE] begin
def resolve_equity(bus) -> float:
    """계정 폴링 값이 있으면 최우선, 그다음 OVERRIDE, 없으면 기본 1000."""
    acct_eq = None
    try:
        acct_eq = getattr(getattr(bus, "state", object()), "equity_usdt", None)
    except Exception:
        acct_eq = None
    if isinstance(acct_eq, (int, float)) and acct_eq > 0:
        return float(acct_eq)

    ov = os.getenv("RISK_EQUITY_OVERRIDE", "").strip()
    if ov:
        try:
            return float(ov)
        except ValueError:
            log.warning("E_EQUITY_OVERRIDE_PARSE val=%r", ov)

    return 1000.0
# [ANCHOR:EQUITY_SOURCE] end

# [ANCHOR:ORCH]
class Orchestrator:
    def __init__(self) -> None:
        self.env = load_env_chain()
        self.mode = env_str("MODE", "testnet").lower()
        self.symbols: List[str] = env_list("SYMBOLS") or ["BTCUSDT", "ETHUSDT"]
        self.tf_exec = env_str("TF_EXEC", "1m")
        self.kline_intervals = env_list("TF_SIGNAL") or ["5m", "15m", "1h", "4h"]
        self.eval_interval = self.kline_intervals[0] if self.kline_intervals else "5m"
        self.regime_interval = self.kline_intervals[0] if self.kline_intervals else "5m"
        self.bus = StateBus()
        init_account_bus(self.bus)
        self.db_path = os.getenv("DB_PATH") or "./runtime/trader.db"
        self.db = Persistence(self.db_path)
        self.db.ensure_schema()
        try:
            self.db.record_event("INFO", "system", "boot")
        except Exception:
            pass

        modes = load_modes_cfg(self.db)
        exv = load_exec_cfg(self.db)
        # [ANCHOR:DUAL_MODE]
        # 시세 스트림은 항상 라이브 사용
        self.cli_data = BinanceClient.for_data("live")
        self.cli_trade = BinanceClient.for_trade(modes.trade_mode, order_active=exv.active)
        self.streams = StreamManager(
            self.cli_data,
            None if modes.trade_mode == "dry" else self.cli_trade,
            self.bus,
            self.symbols,
            self.kline_intervals,
            use_mark=True,
            use_user=True,
        )

        self.forecaster = DummyForecaster(self.symbols, self.eval_interval)
        self.feature_engine = FeatureEngine(self.symbols, self.kline_intervals, FeatureConfig())
        self.regime = RegimeClassifier(self.symbols, self.regime_interval, RegimeConfig())
        self.forecast_interval = getattr(self, "regime_interval", None) or (
            self.kline_intervals[0] if self.kline_intervals else "5m"
        )
        init_cfg = load_forecast_cfg(self.db)
        self.forecast = ForecastEnsemble(self.symbols, self.forecast_interval, init_cfg)
        # [ANCHOR:STRAT_ROUTE] begin
        self.streams.feature_engine = self.feature_engine
        self.streams.regime = self.regime
        self.streams.orch = self
        # [ANCHOR:STRAT_ROUTE] end

        rcfg_view = load_risk_cfg(self.db)
        self.risk = RiskEngine(
            self.symbols,
            RiskConfig(
                risk_target_pct=rcfg_view.risk_target_pct,
                corr_cap_per_side=rcfg_view.corr_cap_per_side,
                day_max_loss_pct=rcfg_view.day_max_loss_pct,
                atr_k=rcfg_view.atr_k,
                min_notional=rcfg_view.min_notional,
                equity_override=rcfg_view.equity_override,
            ),
        )

        self.exec_router = OrderRouter(
            self.cli_trade,
            ExecConfig(
                active=exv.active,
                cooldown_s=exv.cooldown_s,
                tol_rel=exv.tol_rel,
                tol_abs=exv.tol_abs,
                order_type=exv.order_type,
                reduce_only=exv.reduce_only,
            ),
        )

        pcv = load_protect_cfg(self.db)
        self.reconciler = Reconciler(
            self.bus, self.db, self.exec_router,
            ProtectConfig(
                slip_warn_pct=pcv.slip_warn_pct,
                slip_max_pct=pcv.slip_max_pct,
                stale_rel=pcv.stale_rel,
                stale_secs=pcv.stale_secs,
                eps_rel=pcv.eps_rel,
                eps_abs=pcv.eps_abs,
                partial_timeout_s=pcv.partial_timeout_s,
                cancel_on_stale=pcv.cancel_on_stale,
            ),
        )

        oov = load_open_orders_cfg(self.db)
        self.oo_mgr = OpenOrdersManager(
            self.cli_trade, self.bus, self.exec_router,
            OOConfig(
                enabled=oov.enabled,
                poll_s=oov.poll_s,
                stale_secs=oov.stale_secs,
                price_drift_pct=oov.price_drift_pct,
                cancel_on_day_cut=oov.cancel_on_day_cut,
                max_open_per_sym=oov.max_open_per_sym,
            ),
        )

        # trade-mode clients for execution-related modules
        self.exec_router.cli = self.cli_trade
        self.oo_mgr.cli = self.cli_trade


        gcv = load_guard_cfg(self.db)
        self.guard = PositionGuard(
            self.bus, self.exec_router,
            GuardConfig(
                enabled=gcv.enabled,
                max_lever_total=gcv.max_lever_total,
                max_lever_per_sym=gcv.max_lever_per_sym,
                stop_pct=gcv.stop_pct,
                trail_activate_pct=gcv.trail_activate_pct,
                trail_width_pct=gcv.trail_width_pct,
            ),
        )

        eqv = load_execq_cfg(self.db)
        self.execq = get_exec_quality(ExecQConfig(
            window_sec=int(eqv.window_sec),
            alert_p90_bps=float(eqv.alert_p90_bps),
            min_fills=int(eqv.min_fills),
            report_sec=int(eqv.report_sec),
        ))

        ol = load_order_ledger_cfg(self.db)
        self.order_ledger = get_order_ledger(
            self.db,
            OLConfig(
                window_sec=int(ol.window_sec),
                report_sec=int(ol.report_sec),
                min_orders=int(ol.min_orders),
            ),
        )
        kcv = load_kpi_cfg(self.db)
        self.kpi = KPIReporter(KPIConfig(
            enabled=kcv.enabled,
            report_sec=kcv.report_sec,
            to_discord=kcv.to_discord,
            only_on_change=kcv.only_on_change,
        ))
        # REPLAY 엔진 준비 (라이브 스트림과 병행하지 않도록 ENV로 제어)
        rcv = load_replay_cfg(self.db)
        self.replay = ReplayEngine(
            self.bus, self.db,
            ReplayConfig(
                enabled=rcv.enabled,
                src=rcv.src,
                speed=rcv.speed,
                loop=rcv.loop,
                default_interval=rcv.default_interval,
            ),
        )
        ohv = load_ops_http_cfg(self.db)
        self.ops_http = OpsHttp(self.bus, OpsHttpConfig(
            enabled=ohv.enabled,
            host=ohv.host,
            port=int(ohv.port),
            ready_max_skew_s=float(ohv.ready_max_skew_s),
        ))

        self._stop = threading.Event()
        self._threads: List[threading.Thread] = []

        # 부팅 요약
        log.info("[BOOT_ENV_SUMMARY] MODE=%s, SYMBOLS=%s, TF_EXEC=%s, TF_SIGNAL=%s", self.mode, self.symbols, self.tf_exec, self.kline_intervals)
        for k in ("DB_PATH", "CONFIG_PATH", "PATCH_LOG"):
            if os.getenv(k):
                log.info("[BOOT_PATH] %s=%s", k, os.getenv(k))

    # -------- optional: simple REST poller (mark price) ----------
    def _price_poller(self, symbol: str, interval_s: float = 3.0) -> None:
        while not self._stop.is_set():
            r = self.cli_data.mark_price(symbol)
            if r.get("ok"):
                d = r["data"]
                price = float(d.get("markPrice", 0.0))
                ts = int(d.get("time") or int(time.time() * 1000))
                self.bus.update_mark(symbol, price, ts)
                log.debug("[PRICE_POLL] %s price=%s ts=%s", symbol, price, ts)
            time.sleep(interval_s)

    # [ANCHOR:STRAT_ROUTE] begin
    def on_bar_close(self, sym: str, itv: str, bus) -> None:
        from ftm2.utils.env import env_str
        mode = env_str("STRAT_MODE", "ensemble")
        fallback = ""
        intent = None
        if mode == "ensemble":
            rows = self.forecast.process_snapshot(bus.snapshot())
            for r in rows:
                if r.get("symbol") == sym:
                    fc = r.get("forecast", {})
                    intent = {
                        "dir": fc.get("stance", "FLAT"),
                        "score": float(fc.get("score", 0.0)),
                        "reason": "ensemble",
                        "tf": itv,
                        "ts": int(r.get("T") or 0),
                    }
                    break
        if intent is None:
            import random, time as _t
            sc = round(random.uniform(-0.9, 0.9), 1)
            d = "LONG" if sc > 0 else "SHORT" if sc < 0 else "FLAT"
            intent = {"dir": d, "score": float(sc), "reason": "dummy", "tf": itv, "ts": int(_t.time() * 1000)}
            fallback = " (fallback=dummy)"
        bus.update_intent(sym, intent)
        log.info("[INTENT] %s %s / %.1f / reason=%s%s", sym, intent["dir"], intent["score"], intent["reason"], fallback)
    # [ANCHOR:STRAT_ROUTE] end

    def _features_loop(self, period_s: float = 0.5) -> None:
        """
        닫힌 봉을 감지해 피처 계산 후 StateBus에 갱신.
        """
        while not self._stop.is_set():
            snap = self.bus.snapshot()
            rows = self.feature_engine.process_snapshot(snap)
            for r in rows:
                self.bus.update_features(r["symbol"], r["interval"], r["features"])
                log.debug("[FEATURE_UPDATE] %s %s T=%s", r["symbol"], r["interval"], r["T"])
            time.sleep(period_s)


    def _regime_loop(self, period_s: float = 0.5) -> None:
        """
        닫힌 봉 기반 피처에서 레짐을 산출하고, 변경 시만 StateBus/알림을 갱신한다.
        """
        while not self._stop.is_set():
            snap = self.bus.snapshot()
            changes = self.regime.process_snapshot(snap)
            for chg in changes:
                sym = chg["symbol"]
                itv = chg["interval"]
                reg = chg["regime"]
                self.bus.update_regime(sym, itv, reg)
                msg = (
                    f"🧭 레짐 전환 — {sym}/{itv}: **{reg['label']}** "
                    f"(코드: {reg['code']}, ema={reg['ema_spread']:.5f}, rv_pr={reg['rv_pr']:.3f})"
                )
                log.info(msg)
                try:
                    self.db.record_event("INFO", "regime", msg)
                except Exception:
                    pass
                try:
                    enqueue_alert(msg, intent="logs")
                except Exception:
                    pass
            time.sleep(period_s)


    def _reload_cfg_loop(self, period_s: float = 10.0) -> None:
        """
        DB/ENV에서 예측 파라미터를 주기적으로 재로딩.
        변경이 감지되면 self.forecast.cfg 를 교체한다.
        """
        import dataclasses
        while not self._stop.is_set():
            try:
                new_cfg = load_forecast_cfg(self.db)
                if dataclasses.asdict(new_cfg) != dataclasses.asdict(self.forecast.cfg):
                    self.forecast.cfg = new_cfg
                    log.info("[FORECAST_CFG_RELOAD] 가중치/임계 업데이트 적용: %s", new_cfg)
            except Exception as e:
                log.warning("[FORECAST_CFG_RELOAD] 실패: %s", e)

            try:
                new_risk_view = load_risk_cfg(self.db)
                cur = self.risk.cfg
                if (
                    cur.risk_target_pct != new_risk_view.risk_target_pct
                    or cur.corr_cap_per_side != new_risk_view.corr_cap_per_side
                    or cur.day_max_loss_pct != new_risk_view.day_max_loss_pct
                    or cur.atr_k != new_risk_view.atr_k
                    or cur.min_notional != new_risk_view.min_notional
                    or cur.equity_override != new_risk_view.equity_override
                ):
                    self.risk.cfg = RiskConfig(
                        risk_target_pct=new_risk_view.risk_target_pct,
                        corr_cap_per_side=new_risk_view.corr_cap_per_side,
                        day_max_loss_pct=new_risk_view.day_max_loss_pct,
                        atr_k=new_risk_view.atr_k,
                        min_notional=new_risk_view.min_notional,
                        equity_override=new_risk_view.equity_override,
                    )
                    log.info("[RISK_CFG_RELOAD] 적용: %s", self.risk.cfg)
            except Exception as e:
                log.warning("[RISK_CFG_RELOAD] 실패: %s", e)

            try:
                new_exec = load_exec_cfg(self.db)
                cur = self.exec_router.cfg
                if (
                    cur.active != new_exec.active
                    or cur.cooldown_s != new_exec.cooldown_s
                    or cur.tol_rel != new_exec.tol_rel
                    or cur.tol_abs != new_exec.tol_abs
                    or cur.order_type != new_exec.order_type
                    or cur.reduce_only != new_exec.reduce_only
                ):
                    self.exec_router.cfg = ExecConfig(
                        active=new_exec.active,
                        cooldown_s=new_exec.cooldown_s,
                        tol_rel=new_exec.tol_rel,
                        tol_abs=new_exec.tol_abs,
                        order_type=new_exec.order_type,
                        reduce_only=new_exec.reduce_only,
                    )
                    log.info("[EXEC_CFG_RELOAD] 적용: %s", self.exec_router.cfg)
            except Exception as e:
                log.warning("[EXEC_CFG_RELOAD] 실패: %s", e)

            try:
                new_pcv = load_protect_cfg(self.db)
                rc = self.reconciler.cfg
                if (
                    rc.slip_warn_pct != new_pcv.slip_warn_pct
                    or rc.slip_max_pct != new_pcv.slip_max_pct
                    or rc.stale_rel != new_pcv.stale_rel
                    or rc.stale_secs != new_pcv.stale_secs
                    or rc.eps_rel != new_pcv.eps_rel
                    or rc.eps_abs != new_pcv.eps_abs
                    or rc.partial_timeout_s != new_pcv.partial_timeout_s
                    or rc.cancel_on_stale != new_pcv.cancel_on_stale

                ):
                    self.reconciler.cfg = ProtectConfig(
                        slip_warn_pct=new_pcv.slip_warn_pct,
                        slip_max_pct=new_pcv.slip_max_pct,
                        stale_rel=new_pcv.stale_rel,
                        stale_secs=new_pcv.stale_secs,
                        eps_rel=new_pcv.eps_rel,
                        eps_abs=new_pcv.eps_abs,
                        partial_timeout_s=new_pcv.partial_timeout_s,
                        cancel_on_stale=new_pcv.cancel_on_stale,

                    )
                    log.info("[PROTECT_CFG_RELOAD] 적용: %s", self.reconciler.cfg)
            except Exception as e:
                log.warning("[PROTECT_CFG_RELOAD] 실패: %s", e)

            try:
                new_oov = load_open_orders_cfg(self.db)
                cur = self.oo_mgr.cfg
                if (cur.enabled != new_oov.enabled or
                    cur.poll_s != new_oov.poll_s or
                    cur.stale_secs != new_oov.stale_secs or
                    cur.price_drift_pct != new_oov.price_drift_pct or
                    cur.cancel_on_day_cut != new_oov.cancel_on_day_cut or
                    cur.max_open_per_sym != new_oov.max_open_per_sym):
                    self.oo_mgr.cfg = OOConfig(
                        enabled=new_oov.enabled,
                        poll_s=new_oov.poll_s,
                        stale_secs=new_oov.stale_secs,
                        price_drift_pct=new_oov.price_drift_pct,
                        cancel_on_day_cut=new_oov.cancel_on_day_cut,
                        max_open_per_sym=new_oov.max_open_per_sym,
                    )
                    log.info('[OO_CFG_RELOAD] 적용: %s', self.oo_mgr.cfg)
            except Exception as e:
                log.warning('[OO_CFG_RELOAD] 실패: %s', e)
            try:
                new_eqv = load_execq_cfg(self.db)
                cur = self.execq.cfg
                if (
                    cur.window_sec != new_eqv.window_sec or
                    cur.alert_p90_bps != new_eqv.alert_p90_bps or
                    cur.min_fills != new_eqv.min_fills or
                    cur.report_sec != new_eqv.report_sec
                ):
                    self.execq.cfg = ExecQConfig(
                        window_sec=new_eqv.window_sec,
                        alert_p90_bps=new_eqv.alert_p90_bps,
                        min_fills=new_eqv.min_fills,
                        report_sec=new_eqv.report_sec,
                    )
                    log.info('[EQ_CFG_RELOAD] 적용: %s', self.execq.cfg)
            except Exception as e:
                log.warning('[EQ_CFG_RELOAD] 실패: %s', e)
            try:

                new_gcv = load_guard_cfg(self.db)
                cur = self.guard.cfg
                if (
                    cur.enabled != new_gcv.enabled or
                    cur.max_lever_total != new_gcv.max_lever_total or
                    cur.max_lever_per_sym != new_gcv.max_lever_per_sym or
                    cur.stop_pct != new_gcv.stop_pct or
                    cur.trail_activate_pct != new_gcv.trail_activate_pct or
                    cur.trail_width_pct != new_gcv.trail_width_pct
                ):
                    self.guard.cfg = GuardConfig(
                        enabled=new_gcv.enabled,
                        max_lever_total=new_gcv.max_lever_total,
                        max_lever_per_sym=new_gcv.max_lever_per_sym,
                        stop_pct=new_gcv.stop_pct,
                        trail_activate_pct=new_gcv.trail_activate_pct,
                        trail_width_pct=new_gcv.trail_width_pct,
                    )
                    log.info("[GUARD][CFG] 업데이트 적용: %s", self.guard.cfg)
            except Exception as e:
                log.warning("[GUARD][CFG] reload fail: %s", e)

            try:
                new_k = load_kpi_cfg(self.db)
                cur = self.kpi.cfg
                if (
                    cur.enabled != new_k.enabled
                    or cur.report_sec != new_k.report_sec
                    or cur.to_discord != new_k.to_discord
                    or cur.only_on_change != new_k.only_on_change
                ):
                    self.kpi.cfg = KPIConfig(
                        new_k.enabled,
                        new_k.report_sec,
                        new_k.to_discord,
                        new_k.only_on_change,
                    )
                    log.info("[KPI] cfg reload: %s", self.kpi.cfg)
            except Exception as e:
                log.warning("[KPI] cfg reload err: %s", e)

            time.sleep(period_s)


    def _forecast_loop(self, period_s: float = 0.5) -> None:
        """
        닫힌 봉 시점에 앙상블 예측을 계산하고 StateBus/DB/알림을 갱신.
        """
        while not self._stop.is_set():
            snap = self.bus.snapshot()
            rows = self.forecast.process_snapshot(snap)
            for r in rows:
                fc = r["forecast"]
                sym = r["symbol"]
                itv = r["interval"]
                self.bus.update_forecast(sym, itv, fc)
                try:
                    msg = (
                        f"🎯 예측 — {sym}/{itv}: score={fc['score']:.3f} "
                        f"p_up={fc['prob_up']:.3f} stance={fc['stance']} (regime={fc['regime']})"
                    )
                    self.db.record_event("INFO", "forecast", msg)
                except Exception:
                    pass
                try:
                    if abs(fc["score"]) >= self.forecast.cfg.strong_thr:
                        arrow = "⬆️" if fc["score"] > 0 else "⬇️"
                        enqueue_alert(
                            f"{arrow} **강신호** — {sym}/{itv} score={fc['score']:.3f} p_up={fc['prob_up']:.3f} regime={fc['regime']}"
                        )
                except Exception:
                    pass
            time.sleep(period_s)


    def _risk_loop(self, period_s: float = 0.5) -> None:
        """
        예측/피처/마크를 바탕으로 목표 포지션을 산출하고 버스/DB/알림을 갱신.
        """
        day_cut_sent = None
        while not self._stop.is_set():
            snap = self.bus.snapshot()
            targets = self.risk.process_snapshot(snap)

            eq = resolve_equity(self.bus)
            long_used = sum(t["target_notional"] for t in targets if t["target_qty"] > 0.0)
            short_used = sum(t["target_notional"] for t in targets if t["target_qty"] < 0.0)

            mapping = {t["symbol"]: t for t in targets}
            self.bus.set_targets(mapping)
            self.bus.set_risk_state({
                "equity": eq,
                "day_pnl_pct": self.risk._day_pnl_pct(snap),
                "day_cut": self.risk.day_cut_on,
                "used_long_ratio": (long_used / eq) if eq > 0 else 0.0,
                "used_short_ratio": (short_used / eq) if eq > 0 else 0.0,
                "corr_cap_per_side": self.risk.cfg.corr_cap_per_side,
            })

            for t in targets:
                log.info(
                    "[RISK] %s side=%s qty=%.6f notional=%.2f reason=%s",
                    t["symbol"],
                    t["side"],
                    t["target_qty"],
                    t["target_notional"],
                    t["reason"],
                )
                try:
                    self.db.record_event(
                        "INFO",
                        "risk",
                        f"{t['symbol']} {t['side']} qty={t['target_qty']:.6f} notional={t['target_notional']:.2f} {t['reason']}",
                    )
                except Exception:
                    pass

            if self.risk.day_cut_on and day_cut_sent is not True:
                msg = (
                    f"🛑 데일리컷 발동: 당일 손실률 ≤ -{self.risk.cfg.day_max_loss_pct:.2f}% — 모든 타깃 0으로 설정"
                )
                log.warning("[DAY_CUT] on")
                try:
                    enqueue_alert(msg, intent="logs")
                    self.db.record_event("WARN", "risk", "DAY_CUT_ON")
                except Exception:
                    pass
                day_cut_sent = True
            elif (not self.risk.day_cut_on) and day_cut_sent is not False:
                log.info("[DAY_CUT] off")
                day_cut_sent = False

            time.sleep(period_s)


    def _exec_loop(self, period_s: float = 1.0) -> None:
        """
        RiskEngine이 계산한 targets를 소비하여 주문(또는 드라이런)을 수행.
        """
        while not self._stop.is_set():
            snap = self.bus.snapshot()
            # [ANCHOR:STRAT_ROUTE] begin
            if not is_exec_enabled(self.bus):
                log.info("[EXEC] disabled (source=PANEL|ENV)")
                time.sleep(period_s)
                continue
            # [ANCHOR:STRAT_ROUTE] end
            try:
                res = self.exec_router.sync(snap)
                for r in res:
                    msg = (
                        f"{r['mode']} {r['symbol']} {r['side']} Δ={r['delta_qty']:.6f} "
                        f"qty={r['qty_sent']:.6f} {r['reason']}"
                    )
                    log.info("[EXEC] %s", msg)
                    try:
                        self.db.record_event("INFO", "exec", msg)
                    except Exception:
                        pass

                    # Order submit → Ledger
                    try:
                        self.order_ledger.on_submit({
                            "ts_submit": int(self.bus.snapshot().get("now_ts") or 0),
                            "symbol": r["symbol"],
                            "side": r.get("side"),
                            "type": self.exec_router.cfg.order_type,
                            "price": float((self.bus.snapshot().get("marks") or {}).get(r["symbol"], {}).get("price") or 0.0),
                            "orig_qty": float(r.get("qty_sent") or 0.0),
                            "mode": "LIVE" if self.exec_router.cfg.active else "DRY",
                            "reduce_only": bool("reduceOnly" in {}),
                            "client_order_id": None,
                            "order_id": str((r.get("result") or {}).get("orderId") or ""),
                        })
                    except Exception:
                        pass
            except Exception as e:
                log.warning("[EXEC_ERR] %s", e)
            time.sleep(period_s)

    # [ANCHOR:STRAT_ROUTE] begin
    async def on_exec_toggle(self, active: bool) -> None:
        self.exec_router.cfg.active = bool(active)
    # [ANCHOR:STRAT_ROUTE] end

    def _reconcile_loop(self, period_s: float = 0.5) -> None:
        while not self._stop.is_set():
            snap = self.bus.snapshot()
            try:
                res = self.reconciler.process(snap)
                if res.get("fills_saved"):
                    log.info(
                        "[RECON] fills_saved=%s slip_warns=%d nudges=%d",
                        res["fills_saved"],
                        len(res.get("slip_warns", [])),
                        len(res.get("nudges", [])),
                    )
            except Exception as e:
                log.warning("[RECON] loop err: %s", e)
            time.sleep(period_s)



    def _oo_loop(self) -> None:
        while not self._stop.is_set():
            snap = self.bus.snapshot()
            try:
                res = self.oo_mgr.poll_once(snap)
                if res.get('cancelled'):
                    for c in res['cancelled']:
                        msg = '🧹 오더 취소 — {symbol} oid={orderId} ({reason})'.format(**c)
                        log.info('[OO] %s', msg)
                        try:
                            self.db.record_event('INFO', 'open_orders', msg)
                        except Exception:
                            pass
            except Exception as e:
                log.warning('[OO] loop err: %s', e)
            time.sleep(max(0.5, float(self.oo_mgr.cfg.poll_s)))


    def _guard_loop(self, period_s: float = 0.5) -> None:
        while not self._stop.is_set():
            snap = self.bus.snapshot()
            try:
                acts = self.guard.process(snap)
                if acts:
                    try:
                        self.bus.set_guard_state({"last_actions": acts[-5:]})
                    except Exception:
                        pass
                    for a in acts:
                        msg = f"{a['action']} {a['symbol']} qty={a['qty']:.6f} reason={a['reason']}"
                        self.db.record_event("WARN", "guard", msg)
            except Exception as e:
                log.warning("[GUARD] loop err: %s", e)
            time.sleep(period_s)


    def _execq_loop(self) -> None:
        """
        롤링 윈도우 실행 품질을 주기 보고하고 임계 초과 시 알림.
        """
        from ftm2.discord_bot.notify import enqueue_alert as _alert
        while not self._stop.is_set():
            try:
                s = self.execq.summary()
                try:
                    self.bus.set_guard_state({**(self.bus.snapshot().get("guard") or {}), "exec_quality": s})
                except Exception:
                    pass
                if s.get("samples", 0) >= self.execq.cfg.min_fills:
                    p90 = float((s.get("slip_bps_overall") or {}).get("p90") or 0.0)
                    msg = (
                        f"📊 실행 품질 — 샘플 {s['samples']}개 / bps(avg={s['slip_bps_overall']['avg']:.2f}, "
                        f"p50={s['slip_bps_overall']['p50']:.2f}, p90={p90:.2f}) / 넛지 {s['nudges']} / 취소 {s['cancels']}"
                    )
                    try:
                        self.db.record_event("INFO", "exec_quality", msg)
                    except Exception:
                        pass
                    if p90 >= self.execq.cfg.alert_p90_bps:
                        try:
                            _alert(
                                f"🚨 실행 슬리피지 경보 — p90={p90:.1f}bps (임계 {self.execq.cfg.alert_p90_bps:.1f}bps 초과)",
                                intent="logs",
                            )
                        except Exception:
                            pass
            except Exception as e:
                log.warning("[EQ] loop err: %s", e)
            time.sleep(max(2.0, float(self.execq.cfg.report_sec)))

    def _order_ledger_loop(self) -> None:
        while not self._stop.is_set():
            try:
                s = self.order_ledger.summary()
                try:
                    g = self.bus.snapshot().get("guard") or {}
                    g2 = {**g, "exec_ledger": s}
                    self.bus.set_guard_state(g2)
                except Exception:
                    pass
                if s.get("orders", 0) >= self.order_ledger.cfg.min_orders:
                    msg = (
                        f"🧾 주문원장 — {s['orders']}건 / "
                        f"체결률={s['fill_rate']*100:.1f}% 취소율={s['cancel_rate']*100:.1f}% "
                        f"TTF(avg={s['avg_ttf_ms']:.0f}ms,p50={s['p50_ttf_ms']:.0f}ms)"
                    )
                    try:
                        self.db.record_event("INFO", "order_ledger", msg)
                    except Exception:
                        pass
            except Exception as e:
                log.warning("[LEDGER] loop err: %s", e)
            time.sleep(max(5.0, float(self.order_ledger.cfg.report_sec)))


    def _kpi_loop(self) -> None:
        while not self._stop.is_set():
            snap = self.bus.snapshot()
            try:
                if not self.kpi.cfg.enabled:
                    time.sleep(2.0)
                    continue
                k = self.kpi.compute(snap)
                try:
                    cur = self.bus.snapshot().get("monitor") or {}
                    self.bus.set_monitor_state({**cur, "kpi": k})
                except Exception:
                    pass
                if self.kpi.should_post(k):
                    txt = self.kpi.format_text(k)
                    log.info("[KPI] %s", txt.replace("\n", " | "))
                    if self.kpi.cfg.to_discord:
                        try:
                            enqueue_alert(txt, intent="panel")
                        except Exception:
                            pass
                else:
                    log.debug("[KPI][SKIP] no-change")
            except Exception as e:
                log.warning("[KPI] loop err: %s", e)
            time.sleep(max(3.0, float(self.kpi.cfg.report_sec)))

    # [ANCHOR:ORCH_EQUITY_LOOP] begin
    def _equity_loop(self, period_s: int | None = None) -> None:
        period = period_s or env_int("EQUITY_POLL_SEC", 60)
        backoff = period
        while not self._stop.is_set():
            if getattr(self.streams, "_last_account_ts", 0) and time.time() - self.streams._last_account_ts < period:
                time.sleep(period)
                continue
            try:
                bal = self.cli_trade.get_balance_usdt()
                wb = float(bal.get("wallet", 0.0))
                cw = float(bal.get("avail", 0.0))
                if not hasattr(self.bus, "state"):
                    class _S: pass
                    self.bus.state = _S()
                self.bus.state.equity_usdt = wb
                self.bus.set_account({"ccy": "USDT", "totalWalletBalance": wb, "availableBalance": cw})
                log.info("[EQUITY] updated: wallet=%.2f avail=%.2f src=REST", wb, cw)
                backoff = period
            except Exception as e:
                log.warning("E_BAL_POLL_FAIL code=%s msg=%s backoff=%ss", getattr(e, "code", ""), getattr(e, "msg", str(e)), backoff)
                time.sleep(backoff)
                backoff = min(backoff * 2, period * 5)
                continue
            time.sleep(period)
    # [ANCHOR:ORCH_EQUITY_LOOP] end


    def _warmup(self, n: int = 800) -> None:
        for s in self.symbols:
            for tf in self.kline_intervals:
                try:

                    self.cli_trade.ensure_http()
                except Exception as e:
                    log.warning(
                        "WARMUP_FAIL %s %s HTTP driver not available (%s)", s, tf, e
                    )
                    return
                try:

                    rows = get_klines(s, tf, limit=n)
                except Exception as e:
                    log.warning("WARMUP_FAIL %s %s %s", s, tf, e)
                    continue
                for r in rows:
                    try:
                        bar = {
                            "t": int(r[0]),
                            "T": int(r[6]),
                            "o": float(r[1]),
                            "h": float(r[2]),
                            "l": float(r[3]),
                            "c": float(r[4]),
                            "v": float(r[5]),
                            "x": True,
                        }
                    except Exception:
                        continue
                    self.bus.update_kline(s, tf, bar)
                    self.feature_engine.update(s, tf, self.bus)
                    self.regime.update(s, tf, self.bus)
                log.info("[WARMUP] %s/%s bars=%d", s, tf, len(rows))


    def start(self) -> None:
        # 심볼별 마크프라이스 폴러는 M1.1 임시 → WS로 대체
        # for sym in self.symbols:
        #     t = threading.Thread(target=self._price_poller, args=(sym,), name=f"poll:{sym}", daemon=True)
        #     t.start()
        #     self._threads.append(t)

        # HIST warmup
        self._warmup()

        # WS 스트림 또는 리플레이 시작
        if getattr(self.replay.cfg, "enabled", False):
            log.info("[APP] REPLAY 모드: 파일=%s 속도=%.2fx", self.replay.cfg.src, self.replay.cfg.speed)
            try:
                self.replay.start()
            except Exception as e:
                log.warning("[APP][REPLAY] 시작 실패: %s", e)
        else:
            self.streams.start()

        # KPI 초기화 전에 계좌/포지션을 한 번 갱신해 초기 값이 남지 않도록
        try:
<<<<<<< HEAD
            snap = self.cli_trade.account_snapshot()
            if snap:
                self.bus.set_account({
                    "ccy": "USDT",
                    "totalWalletBalance": snap.get("wallet", 0.0),
                    "availableBalance": snap.get("avail", 0.0),
                    "totalUnrealizedProfit": snap.get("upnl", 0.0),
                    "totalMarginBalance": snap.get("equity", 0.0),
                    "wallet": snap.get("wallet", 0.0),
                    "avail": snap.get("avail", 0.0),
                    "upnl": snap.get("upnl", 0.0),
                    "equity": snap.get("equity", 0.0),
                })
                log.info("[EQUITY] bootstrap: totalMarginBalance=%.2f", snap.get("equity", 0.0))
=======
            eqd = self.cli_trade.fetch_account_equity()
            if eqd:
                self.bus.set_account({
                    "ccy": "USDT",
                    "totalWalletBalance": eqd.get("wallet", 0.0),
                    "availableBalance": eqd.get("avail", 0.0),
                    "totalUnrealizedProfit": eqd.get("upnl", 0.0),
                    "totalMarginBalance": eqd.get("equity", 0.0),
                    "wallet": eqd.get("wallet", 0.0),
                    "avail": eqd.get("avail", 0.0),
                    "upnl": eqd.get("upnl", 0.0),
                    "equity": eqd.get("equity", 0.0),
                })
                log.info("[EQUITY] bootstrap: totalMarginBalance=%.2f", eqd.get("equity", 0.0))
>>>>>>> 82ba8fb9
                try:
                    k = self.kpi.compute(self.bus.snapshot())
                    cur = self.bus.snapshot().get("monitor") or {}
                    self.bus.set_monitor_state({**cur, "kpi": k})
                except Exception:
                    pass
        except Exception as e:
            log.warning("E_EQUITY_BOOTSTRAP %s", e)
        try:
            pos = self.cli_trade.fetch_positions(self.symbols)
            if pos:
                self.bus.set_positions(pos)
        except Exception:
            pass

        # 피처 루프 시작
        t = threading.Thread(target=self._features_loop, name="features", daemon=True)
        t.start()
        self._threads.append(t)

        # 레짐 루프 시작
        t = threading.Thread(target=self._regime_loop, name="regime", daemon=True)
        t.start()
        self._threads.append(t)

        # 예측 루프 시작
        t = threading.Thread(target=self._forecast_loop, name="forecast", daemon=True)
        t.start()
        self._threads.append(t)

        # 리스크 루프 시작
        t = threading.Thread(target=self._risk_loop, name="risk", daemon=True)
        t.start()
        self._threads.append(t)

        # 실행 루프 시작
        t = threading.Thread(target=self._exec_loop, name="exec", daemon=True)
        t.start()
        self._threads.append(t)

        # 리컨실 루프 시작
        t = threading.Thread(target=self._reconcile_loop, name="reconcile", daemon=True)
        t.start()
        self._threads.append(t)
        
        # 오픈오더 루프 시작
        t = threading.Thread(target=self._oo_loop, name="open-orders", daemon=True)
        t.start()
        self._threads.append(t)

        # 가드 루프 시작
        t = threading.Thread(target=self._guard_loop, name="guard", daemon=True)
        t.start()
        self._threads.append(t)

        # 실행 품질 루프 시작
        t = threading.Thread(target=self._execq_loop, name="exec-quality", daemon=True)
        t.start()
        self._threads.append(t)

        # 주문 원장 리포트 루프 시작
        t = threading.Thread(target=self._order_ledger_loop, name="order-ledger", daemon=True)
        t.start()
        self._threads.append(t)

        # KPI 루프 시작
        t = threading.Thread(target=self._kpi_loop, name="kpi", daemon=True)
        t.start()
        self._threads.append(t)

        # Equity 폴링 루프 시작
        t = threading.Thread(target=self._equity_loop, name="equity-poll", daemon=True)
        t.start()
        self._threads.append(t)

        # 설정 핫리로드
        t = threading.Thread(target=self._reload_cfg_loop, name="cfg-reload", daemon=True)
        t.start()
        self._threads.append(t)

        # 더미 전략 루프
        st = threading.Thread(target=self._strategy_loop, name="strategy", daemon=True)
        st.start()
        self._threads.append(st)


        # 하트비트 스레드
        t = threading.Thread(target=self._heartbeat, name="heartbeat", daemon=True)
        t.start()
        self._threads.append(t)


        # Discord 봇 (토큰 없으면 내부에서 자동 비활성 로그 후 종료)
        if (os.getenv("DISCORD_ENABLED", "true").lower() in ("1", "true", "yes")):
            dt = threading.Thread(target=run_discord_bot, args=(self.bus,), name="discord-bot", daemon=True)
            dt.start()
            self._threads.append(dt)

        try:
            self.ops_http.start()
        except Exception as e:
            log.warning("[OPS_HTTP] start err: %s", e)

        # 시그널 핸들
        try:
            signal.signal(signal.SIGINT, self._signal_stop)
            signal.signal(signal.SIGTERM, self._signal_stop)
        except Exception:
            pass

    def _heartbeat(self, period_s: int = 10) -> None:
        while not self._stop.is_set():
            # 계정/포지션 주기 갱신
            try:
<<<<<<< HEAD
                snap = self.cli_trade.account_snapshot()
                if snap:
                    self.bus.set_account({
                        "ccy": "USDT",
                        "totalWalletBalance": snap.get("wallet", 0.0),
                        "availableBalance": snap.get("avail", 0.0),
                        "totalUnrealizedProfit": snap.get("upnl", 0.0),
                        "totalMarginBalance": snap.get("equity", 0.0),
                        "wallet": snap.get("wallet", 0.0),
                        "avail": snap.get("avail", 0.0),
                        "upnl": snap.get("upnl", 0.0),
                        "equity": snap.get("equity", 0.0),
                    })
                    log.info("[EQUITY] updated: totalMarginBalance=%.2f src=ACCOUNT", snap.get("equity", 0.0))
=======
                eqd = self.cli_trade.fetch_account_equity()
                if eqd:
                    self.bus.set_account({
                        "ccy": "USDT",
                        "totalWalletBalance": eqd.get("wallet", 0.0),
                        "availableBalance": eqd.get("avail", 0.0),
                        "totalUnrealizedProfit": eqd.get("upnl", 0.0),
                        "totalMarginBalance": eqd.get("equity", 0.0),
                        "wallet": eqd.get("wallet", 0.0),
                        "avail": eqd.get("avail", 0.0),
                        "upnl": eqd.get("upnl", 0.0),
                        "equity": eqd.get("equity", 0.0),
                    })
                    log.info("[EQUITY] updated: totalMarginBalance=%.2f src=ACCOUNT", eqd.get("equity", 0.0))
>>>>>>> 82ba8fb9
                    try:
                        k = self.kpi.compute(self.bus.snapshot())
                        cur = self.bus.snapshot().get("monitor") or {}
                        self.bus.set_monitor_state({**cur, "kpi": k})
                    except Exception:
                        pass
<<<<<<< HEAD
=======

>>>>>>> 82ba8fb9
            except Exception as e:
                log.warning("E_EQUITY_POLL_FAIL %s", e)
            try:
                pos = self.cli_trade.fetch_positions(self.symbols)
                if pos:
                    self.bus.set_positions(pos)
            except Exception:
                pass

            snap = self.bus.snapshot()
            marks = snap["marks"]
            lines = []
            for s in self.symbols:
                if s in marks:
                    lines.append(f"{s}={marks[s]['price']}")
            uptime = self.bus.uptime_s()
            log.info("[HEARTBEAT] mode=%s uptime=%ss symbols=%d marks={%s}", self.mode, uptime, len(marks), ", ".join(lines))
            time.sleep(period_s)

    def _strategy_loop(self, period_s: float = 1.0) -> None:
        """
        닫힌 봉을 감지해 더미 의도 신호를 방출(드라이런).
        - 콘솔 로그, DB events, Discord 알림(가능 시)
        """
        while not self._stop.is_set():
            snap = self.bus.snapshot()
            intents = self.forecaster.evaluate(snap)
            for it in intents:
                sym = it["symbol"]
                side = it["side"]
                sc = float(it["score"])
                bp = abs(sc) * 10000.0
                msg = f"📡 {sym} 의도만: **{side}** / +{bp:.1f} / 사유: DUMMY"
                log.info("[INTENT] %s", msg)
                try:
                    self.db.record_event("INFO", "intent", msg)
                except Exception:
                    pass
                try:
                    enqueue_alert(msg, intent="signals")
                except Exception:
                    pass
            time.sleep(period_s)


    def _signal_stop(self, *_):
        log.info("[SHUTDOWN] stop requested")
        self.stop()

    def stop(self) -> None:
        if self._stop.is_set():
            return
        self._stop.set()
        try:
            self.streams.stop_all()
        except Exception:
            pass
        try:
            self.replay.stop()
        except Exception:
            pass
        try:
            self.ops_http.stop()
        except Exception:
            pass
        for t in list(self._threads):
            if t.is_alive():
                t.join(timeout=2.0)
        try:
            self.db.record_event("INFO", "system", "shutdown")
            self.db.close()
        except Exception:
            pass

        log.info("[SHUTDOWN] orchestrator stopped")


def run() -> None:
    orch = Orchestrator()
    orch.start()
    try:
        while True:
            time.sleep(1.0)
    except KeyboardInterrupt:
        orch.stop()


if __name__ == "__main__":
    run()<|MERGE_RESOLUTION|>--- conflicted
+++ resolved
@@ -214,7 +214,7 @@
         except Exception:
             pass
 
-<<<<<<< HEAD
+
         snap = cli.account_snapshot()
         if snap:
             bus.set_account({
@@ -234,27 +234,7 @@
                 snap.get("equity", 0.0),
                 snap.get("upnl", 0.0),
                 snap.get("avail", 0.0),
-=======
-        eq = cli.fetch_account_equity()
-        if eq:
-            bus.set_account({
-                "ccy": "USDT",
-                "totalWalletBalance": eq.get("wallet", 0.0),
-                "availableBalance": eq.get("avail", 0.0),
-                "totalUnrealizedProfit": eq.get("upnl", 0.0),
-                "totalMarginBalance": eq.get("equity", 0.0),
-                "wallet": eq.get("wallet", 0.0),
-                "avail": eq.get("avail", 0.0),
-                "upnl": eq.get("upnl", 0.0),
-                "equity": eq.get("equity", 0.0),
-            })
-            log.info(
-                "[ACCOUNT_INIT] wallet=%.2f equity=%.2f upnl=%.2f avail=%.2f",
-                eq.get("wallet", 0.0),
-                eq.get("equity", 0.0),
-                eq.get("upnl", 0.0),
-                eq.get("avail", 0.0),
->>>>>>> 82ba8fb9
+
             )
 
         syms = env_list("SYMBOLS") or []
@@ -1087,7 +1067,6 @@
 
         # KPI 초기화 전에 계좌/포지션을 한 번 갱신해 초기 값이 남지 않도록
         try:
-<<<<<<< HEAD
             snap = self.cli_trade.account_snapshot()
             if snap:
                 self.bus.set_account({
@@ -1102,22 +1081,7 @@
                     "equity": snap.get("equity", 0.0),
                 })
                 log.info("[EQUITY] bootstrap: totalMarginBalance=%.2f", snap.get("equity", 0.0))
-=======
-            eqd = self.cli_trade.fetch_account_equity()
-            if eqd:
-                self.bus.set_account({
-                    "ccy": "USDT",
-                    "totalWalletBalance": eqd.get("wallet", 0.0),
-                    "availableBalance": eqd.get("avail", 0.0),
-                    "totalUnrealizedProfit": eqd.get("upnl", 0.0),
-                    "totalMarginBalance": eqd.get("equity", 0.0),
-                    "wallet": eqd.get("wallet", 0.0),
-                    "avail": eqd.get("avail", 0.0),
-                    "upnl": eqd.get("upnl", 0.0),
-                    "equity": eqd.get("equity", 0.0),
-                })
-                log.info("[EQUITY] bootstrap: totalMarginBalance=%.2f", eqd.get("equity", 0.0))
->>>>>>> 82ba8fb9
+
                 try:
                     k = self.kpi.compute(self.bus.snapshot())
                     cur = self.bus.snapshot().get("monitor") or {}
@@ -1232,7 +1196,6 @@
         while not self._stop.is_set():
             # 계정/포지션 주기 갱신
             try:
-<<<<<<< HEAD
                 snap = self.cli_trade.account_snapshot()
                 if snap:
                     self.bus.set_account({
@@ -1247,32 +1210,14 @@
                         "equity": snap.get("equity", 0.0),
                     })
                     log.info("[EQUITY] updated: totalMarginBalance=%.2f src=ACCOUNT", snap.get("equity", 0.0))
-=======
-                eqd = self.cli_trade.fetch_account_equity()
-                if eqd:
-                    self.bus.set_account({
-                        "ccy": "USDT",
-                        "totalWalletBalance": eqd.get("wallet", 0.0),
-                        "availableBalance": eqd.get("avail", 0.0),
-                        "totalUnrealizedProfit": eqd.get("upnl", 0.0),
-                        "totalMarginBalance": eqd.get("equity", 0.0),
-                        "wallet": eqd.get("wallet", 0.0),
-                        "avail": eqd.get("avail", 0.0),
-                        "upnl": eqd.get("upnl", 0.0),
-                        "equity": eqd.get("equity", 0.0),
-                    })
-                    log.info("[EQUITY] updated: totalMarginBalance=%.2f src=ACCOUNT", eqd.get("equity", 0.0))
->>>>>>> 82ba8fb9
+
                     try:
                         k = self.kpi.compute(self.bus.snapshot())
                         cur = self.bus.snapshot().get("monitor") or {}
                         self.bus.set_monitor_state({**cur, "kpi": k})
                     except Exception:
                         pass
-<<<<<<< HEAD
-=======
-
->>>>>>> 82ba8fb9
+
             except Exception as e:
                 log.warning("E_EQUITY_POLL_FAIL %s", e)
             try:
