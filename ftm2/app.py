--- conflicted
+++ resolved
@@ -66,18 +66,12 @@
     from signal.forecast import ForecastEnsemble, ForecastConfig  # type: ignore
 
 try:
-<<<<<<< HEAD
     from ftm2.trade.risk import RiskEngine, RiskConfig
     from ftm2.core.config import load_forecast_cfg, load_risk_cfg
 except Exception:  # pragma: no cover
     from trade.risk import RiskEngine, RiskConfig  # type: ignore
     from core.config import load_forecast_cfg, load_risk_cfg  # type: ignore
-=======
-    from ftm2.core.config import load_forecast_cfg
-except Exception:  # pragma: no cover
-    from core.config import load_forecast_cfg  # type: ignore
-
->>>>>>> b2647d94
+
 
 
 log = logging.getLogger("ftm2.orch")
@@ -94,18 +88,9 @@
         self.kline_intervals = [s.strip() for s in (os.getenv("TF_SIGNAL") or "5m,15m,1h,4h").split(",") if s.strip()]
         self.eval_interval = self.kline_intervals[0] if self.kline_intervals else "5m"
         self.regime_interval = self.kline_intervals[0] if self.kline_intervals else "5m"
-<<<<<<< HEAD
-
-
         self.bus = StateBus()
         self.cli = BinanceClient.from_env(order_active=False)
         self.streams = StreamManager(self.cli, self.bus, self.symbols, self.kline_intervals, use_mark=True, use_user=True)
-
-=======
-        self.bus = StateBus()
-        self.cli = BinanceClient.from_env(order_active=False)
-        self.streams = StreamManager(self.cli, self.bus, self.symbols, self.kline_intervals, use_mark=True, use_user=True)
->>>>>>> b2647d94
         self.db_path = os.getenv("DB_PATH") or "./runtime/trader.db"
         self.db = Persistence(self.db_path)
         self.db.ensure_schema()
@@ -123,7 +108,6 @@
         init_cfg = load_forecast_cfg(self.db)
         self.forecast = ForecastEnsemble(self.symbols, self.forecast_interval, init_cfg)
 
-<<<<<<< HEAD
         rcfg_view = load_risk_cfg(self.db)
         self.risk = RiskEngine(
             self.symbols,
@@ -137,8 +121,6 @@
             ),
         )
 
-=======
->>>>>>> b2647d94
 
         self._stop = threading.Event()
         self._threads: List[threading.Thread] = []
@@ -173,10 +155,7 @@
                 log.debug("[FEATURE_UPDATE] %s %s T=%s", r["symbol"], r["interval"], r["T"])
             time.sleep(period_s)
 
-<<<<<<< HEAD
-=======
-
->>>>>>> b2647d94
+
     def _regime_loop(self, period_s: float = 0.5) -> None:
         """
         닫힌 봉 기반 피처에서 레짐을 산출하고, 변경 시만 StateBus/알림을 갱신한다.
@@ -204,10 +183,7 @@
                     pass
             time.sleep(period_s)
 
-<<<<<<< HEAD
-=======
-
->>>>>>> b2647d94
+
     def _reload_cfg_loop(self, period_s: float = 10.0) -> None:
         """
         DB/ENV에서 예측 파라미터를 주기적으로 재로딩.
@@ -222,7 +198,7 @@
                     log.info("[FORECAST_CFG_RELOAD] 가중치/임계 업데이트 적용: %s", new_cfg)
             except Exception as e:
                 log.warning("[FORECAST_CFG_RELOAD] 실패: %s", e)
-<<<<<<< HEAD
+
             try:
                 new_risk_view = load_risk_cfg(self.db)
                 cur = self.risk.cfg
@@ -247,11 +223,7 @@
                 log.warning("[RISK_CFG_RELOAD] 실패: %s", e)
             time.sleep(period_s)
 
-=======
-            time.sleep(period_s)
-
-
->>>>>>> b2647d94
+
     def _forecast_loop(self, period_s: float = 0.5) -> None:
         """
         닫힌 봉 시점에 앙상블 예측을 계산하고 StateBus/DB/알림을 갱신.
@@ -282,7 +254,7 @@
                     pass
             time.sleep(period_s)
 
-<<<<<<< HEAD
+
     def _risk_loop(self, period_s: float = 0.5) -> None:
         """
         예측/피처/마크를 바탕으로 목표 포지션을 산출하고 버스/DB/알림을 갱신.
@@ -345,8 +317,7 @@
                 day_cut_sent = False
 
             time.sleep(period_s)
-=======
->>>>>>> b2647d94
+
 
     def start(self) -> None:
         # 심볼별 마크프라이스 폴러는 M1.1 임시 → WS로 대체
@@ -373,23 +344,16 @@
         t.start()
         self._threads.append(t)
 
-<<<<<<< HEAD
         # 리스크 루프 시작
         t = threading.Thread(target=self._risk_loop, name="risk", daemon=True)
         t.start()
         self._threads.append(t)
 
-=======
->>>>>>> b2647d94
         # 설정 핫리로드
         t = threading.Thread(target=self._reload_cfg_loop, name="cfg-reload", daemon=True)
         t.start()
         self._threads.append(t)
 
-<<<<<<< HEAD
-=======
-
->>>>>>> b2647d94
         # 더미 전략 루프
         st = threading.Thread(target=self._strategy_loop, name="strategy", daemon=True)
         st.start()
