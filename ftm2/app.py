# -*- coding: utf-8 -*-
"""
FTM2 Orchestrator (minimal)
- ENV 로딩 → BinanceClient 생성 → WS 스트림(StreamManager) 시작
- 10초 하트비트 로그
- Ctrl+C 안전 종료
"""
from __future__ import annotations

import os
import time
import signal
import logging
import threading
from typing import List

# 로컬 모듈
try:
    from ftm2.core.env import load_env_chain
    from ftm2.core.state import StateBus
    from ftm2.data.streams import StreamManager
except Exception:  # pragma: no cover
    from core.env import load_env_chain  # type: ignore
    from core.state import StateBus  # type: ignore
    from data.streams import StreamManager  # type: ignore

try:
    from ftm2.exchange.binance import BinanceClient
except Exception:  # pragma: no cover
    from exchange.binance import BinanceClient  # type: ignore

try:
    from ftm2.core.persistence import Persistence
except Exception:  # pragma: no cover
    from core.persistence import Persistence  # type: ignore


try:
    from ftm2.discord_bot.bot import run_discord_bot
except Exception:  # pragma: no cover
    from discord_bot.bot import run_discord_bot  # type: ignore

try:
    from ftm2.signal.dummy import DummyForecaster
except Exception:  # pragma: no cover
    from signal.dummy import DummyForecaster  # type: ignore

try:
    from ftm2.signal.regime import RegimeClassifier, RegimeConfig
except Exception:  # pragma: no cover
    from signal.regime import RegimeClassifier, RegimeConfig  # type: ignore

try:
    from ftm2.discord_bot.notify import enqueue_alert
except Exception:  # pragma: no cover
    from discord_bot.notify import enqueue_alert  # type: ignore

try:
    from ftm2.data.features import FeatureEngine, FeatureConfig
except Exception:  # pragma: no cover
    from data.features import FeatureEngine, FeatureConfig  # type: ignore

try:
    from ftm2.signal.forecast import ForecastEnsemble, ForecastConfig
except Exception:  # pragma: no cover
    from signal.forecast import ForecastEnsemble, ForecastConfig  # type: ignore

try:
    from ftm2.trade.risk import RiskEngine, RiskConfig
    from ftm2.core.config import load_forecast_cfg, load_risk_cfg
except Exception:  # pragma: no cover
    from trade.risk import RiskEngine, RiskConfig  # type: ignore
    from core.config import load_forecast_cfg, load_risk_cfg  # type: ignore

try:
    from ftm2.trade.router import OrderRouter, ExecConfig
    from ftm2.core.config import load_exec_cfg
except Exception:  # pragma: no cover
    from trade.router import OrderRouter, ExecConfig  # type: ignore
    from core.config import load_exec_cfg  # type: ignore

try:
    from ftm2.trade.reconcile import Reconciler, ProtectConfig
    from ftm2.core.config import load_protect_cfg
except Exception:  # pragma: no cover
    from trade.reconcile import Reconciler, ProtectConfig  # type: ignore
    from core.config import load_protect_cfg  # type: ignore

<<<<<<< HEAD
=======

>>>>>>> e9b2e406


log = logging.getLogger("ftm2.orch")
if not log.handlers:
    logging.basicConfig(level=logging.INFO, format="%(asctime)s %(levelname)s %(message)s")

# [ANCHOR:ORCH]
class Orchestrator:
    def __init__(self) -> None:
        self.env = load_env_chain()
        self.mode = (os.getenv("MODE") or "testnet").lower()
        self.symbols: List[str] = [s.strip() for s in (os.getenv("SYMBOLS") or "BTCUSDT,ETHUSDT").split(",") if s.strip()]
        self.tf_exec = os.getenv("TF_EXEC") or "1m"
        self.kline_intervals = [s.strip() for s in (os.getenv("TF_SIGNAL") or "5m,15m,1h,4h").split(",") if s.strip()]
        self.eval_interval = self.kline_intervals[0] if self.kline_intervals else "5m"
        self.regime_interval = self.kline_intervals[0] if self.kline_intervals else "5m"
        self.bus = StateBus()
        self.cli = BinanceClient.from_env(order_active=False)
        self.streams = StreamManager(self.cli, self.bus, self.symbols, self.kline_intervals, use_mark=True, use_user=True)
        self.db_path = os.getenv("DB_PATH") or "./runtime/trader.db"
        self.db = Persistence(self.db_path)
        self.db.ensure_schema()
        try:
            self.db.record_event("INFO", "system", "boot")
        except Exception:
            pass

        self.forecaster = DummyForecaster(self.symbols, self.eval_interval)
        self.feature_engine = FeatureEngine(self.symbols, self.kline_intervals, FeatureConfig())
        self.regime = RegimeClassifier(self.symbols, self.regime_interval, RegimeConfig())
        self.forecast_interval = getattr(self, "regime_interval", None) or (
            self.kline_intervals[0] if self.kline_intervals else "5m"
        )
        init_cfg = load_forecast_cfg(self.db)
        self.forecast = ForecastEnsemble(self.symbols, self.forecast_interval, init_cfg)

        rcfg_view = load_risk_cfg(self.db)
        self.risk = RiskEngine(
            self.symbols,
            RiskConfig(
                risk_target_pct=rcfg_view.risk_target_pct,
                corr_cap_per_side=rcfg_view.corr_cap_per_side,
                day_max_loss_pct=rcfg_view.day_max_loss_pct,
                atr_k=rcfg_view.atr_k,
                min_notional=rcfg_view.min_notional,
                equity_override=rcfg_view.equity_override,
            ),
        )

        exv = load_exec_cfg(self.db)
        self.exec_router = OrderRouter(
            self.cli,
            ExecConfig(
                active=exv.active,
                cooldown_s=exv.cooldown_s,
                tol_rel=exv.tol_rel,
                tol_abs=exv.tol_abs,
                order_type=exv.order_type,
                reduce_only=exv.reduce_only,
            ),
        )

        pcv = load_protect_cfg(self.db)
        self.reconciler = Reconciler(
            self.bus, self.db, self.exec_router,
            ProtectConfig(
                slip_warn_pct=pcv.slip_warn_pct,
                slip_max_pct=pcv.slip_max_pct,
                stale_rel=pcv.stale_rel,
                stale_secs=pcv.stale_secs,
<<<<<<< HEAD
                eps_rel=pcv.eps_rel,
                eps_abs=pcv.eps_abs,
                partial_timeout_s=pcv.partial_timeout_s,
                cancel_on_stale=pcv.cancel_on_stale,
            ),
        )

=======
            ),
        )


>>>>>>> e9b2e406

        self._stop = threading.Event()
        self._threads: List[threading.Thread] = []

        # 부팅 요약
        log.info("[BOOT_ENV_SUMMARY] MODE=%s, SYMBOLS=%s, TF_EXEC=%s, TF_SIGNAL=%s", self.mode, self.symbols, self.tf_exec, self.kline_intervals)
        for k in ("DB_PATH", "CONFIG_PATH", "PATCH_LOG"):
            if os.getenv(k):
                log.info("[BOOT_PATH] %s=%s", k, os.getenv(k))

    # -------- optional: simple REST poller (mark price) ----------
    def _price_poller(self, symbol: str, interval_s: float = 3.0) -> None:
        while not self._stop.is_set():
            r = self.cli.mark_price(symbol)
            if r.get("ok"):
                d = r["data"]
                price = float(d.get("markPrice", 0.0))
                ts = int(d.get("time") or int(time.time() * 1000))
                self.bus.update_mark(symbol, price, ts)
                log.debug("[PRICE_POLL] %s price=%s ts=%s", symbol, price, ts)
            time.sleep(interval_s)

    def _features_loop(self, period_s: float = 0.5) -> None:
        """
        닫힌 봉을 감지해 피처 계산 후 StateBus에 갱신.
        """
        while not self._stop.is_set():
            snap = self.bus.snapshot()
            rows = self.feature_engine.process_snapshot(snap)
            for r in rows:
                self.bus.update_features(r["symbol"], r["interval"], r["features"])
                log.debug("[FEATURE_UPDATE] %s %s T=%s", r["symbol"], r["interval"], r["T"])
            time.sleep(period_s)


    def _regime_loop(self, period_s: float = 0.5) -> None:
        """
        닫힌 봉 기반 피처에서 레짐을 산출하고, 변경 시만 StateBus/알림을 갱신한다.
        """
        while not self._stop.is_set():
            snap = self.bus.snapshot()
            changes = self.regime.process_snapshot(snap)
            for chg in changes:
                sym = chg["symbol"]
                itv = chg["interval"]
                reg = chg["regime"]
                self.bus.update_regime(sym, itv, reg)
                msg = (
                    f"🧭 레짐 전환 — {sym}/{itv}: **{reg['label']}** "
                    f"(코드: {reg['code']}, ema={reg['ema_spread']:.5f}, rv_pr={reg['rv_pr']:.3f})"
                )
                log.info(msg)
                try:
                    self.db.record_event("INFO", "regime", msg)
                except Exception:
                    pass
                try:
                    enqueue_alert(msg, intent="logs")
                except Exception:
                    pass
            time.sleep(period_s)


    def _reload_cfg_loop(self, period_s: float = 10.0) -> None:
        """
        DB/ENV에서 예측 파라미터를 주기적으로 재로딩.
        변경이 감지되면 self.forecast.cfg 를 교체한다.
        """
        import dataclasses
        while not self._stop.is_set():
            try:
                new_cfg = load_forecast_cfg(self.db)
                if dataclasses.asdict(new_cfg) != dataclasses.asdict(self.forecast.cfg):
                    self.forecast.cfg = new_cfg
                    log.info("[FORECAST_CFG_RELOAD] 가중치/임계 업데이트 적용: %s", new_cfg)
            except Exception as e:
                log.warning("[FORECAST_CFG_RELOAD] 실패: %s", e)

            try:
                new_risk_view = load_risk_cfg(self.db)
                cur = self.risk.cfg
                if (
                    cur.risk_target_pct != new_risk_view.risk_target_pct
                    or cur.corr_cap_per_side != new_risk_view.corr_cap_per_side
                    or cur.day_max_loss_pct != new_risk_view.day_max_loss_pct
                    or cur.atr_k != new_risk_view.atr_k
                    or cur.min_notional != new_risk_view.min_notional
                    or cur.equity_override != new_risk_view.equity_override
                ):
                    self.risk.cfg = RiskConfig(
                        risk_target_pct=new_risk_view.risk_target_pct,
                        corr_cap_per_side=new_risk_view.corr_cap_per_side,
                        day_max_loss_pct=new_risk_view.day_max_loss_pct,
                        atr_k=new_risk_view.atr_k,
                        min_notional=new_risk_view.min_notional,
                        equity_override=new_risk_view.equity_override,
                    )
                    log.info("[RISK_CFG_RELOAD] 적용: %s", self.risk.cfg)
            except Exception as e:
                log.warning("[RISK_CFG_RELOAD] 실패: %s", e)

            try:
                new_exec = load_exec_cfg(self.db)
                cur = self.exec_router.cfg
                if (
                    cur.active != new_exec.active
                    or cur.cooldown_s != new_exec.cooldown_s
                    or cur.tol_rel != new_exec.tol_rel
                    or cur.tol_abs != new_exec.tol_abs
                    or cur.order_type != new_exec.order_type
                    or cur.reduce_only != new_exec.reduce_only
                ):
                    self.exec_router.cfg = ExecConfig(
                        active=new_exec.active,
                        cooldown_s=new_exec.cooldown_s,
                        tol_rel=new_exec.tol_rel,
                        tol_abs=new_exec.tol_abs,
                        order_type=new_exec.order_type,
                        reduce_only=new_exec.reduce_only,
                    )
                    log.info("[EXEC_CFG_RELOAD] 적용: %s", self.exec_router.cfg)
            except Exception as e:
                log.warning("[EXEC_CFG_RELOAD] 실패: %s", e)

            try:
                new_pcv = load_protect_cfg(self.db)
                rc = self.reconciler.cfg
                if (
                    rc.slip_warn_pct != new_pcv.slip_warn_pct
                    or rc.slip_max_pct != new_pcv.slip_max_pct
                    or rc.stale_rel != new_pcv.stale_rel
                    or rc.stale_secs != new_pcv.stale_secs
<<<<<<< HEAD
                    or rc.eps_rel != new_pcv.eps_rel
                    or rc.eps_abs != new_pcv.eps_abs
                    or rc.partial_timeout_s != new_pcv.partial_timeout_s
                    or rc.cancel_on_stale != new_pcv.cancel_on_stale
=======
>>>>>>> e9b2e406
                ):
                    self.reconciler.cfg = ProtectConfig(
                        slip_warn_pct=new_pcv.slip_warn_pct,
                        slip_max_pct=new_pcv.slip_max_pct,
                        stale_rel=new_pcv.stale_rel,
                        stale_secs=new_pcv.stale_secs,
<<<<<<< HEAD
                        eps_rel=new_pcv.eps_rel,
                        eps_abs=new_pcv.eps_abs,
                        partial_timeout_s=new_pcv.partial_timeout_s,
                        cancel_on_stale=new_pcv.cancel_on_stale,
=======
>>>>>>> e9b2e406
                    )
                    log.info("[PROTECT_CFG_RELOAD] 적용: %s", self.reconciler.cfg)
            except Exception as e:
                log.warning("[PROTECT_CFG_RELOAD] 실패: %s", e)
            time.sleep(period_s)


    def _forecast_loop(self, period_s: float = 0.5) -> None:
        """
        닫힌 봉 시점에 앙상블 예측을 계산하고 StateBus/DB/알림을 갱신.
        """
        while not self._stop.is_set():
            snap = self.bus.snapshot()
            rows = self.forecast.process_snapshot(snap)
            for r in rows:
                fc = r["forecast"]
                sym = r["symbol"]
                itv = r["interval"]
                self.bus.update_forecast(sym, itv, fc)
                try:
                    msg = (
                        f"🎯 예측 — {sym}/{itv}: score={fc['score']:.3f} "
                        f"p_up={fc['prob_up']:.3f} stance={fc['stance']} (regime={fc['regime']})"
                    )
                    self.db.record_event("INFO", "forecast", msg)
                except Exception:
                    pass
                try:
                    if abs(fc["score"]) >= self.forecast.cfg.strong_thr:
                        arrow = "⬆️" if fc["score"] > 0 else "⬇️"
                        enqueue_alert(
                            f"{arrow} **강신호** — {sym}/{itv} score={fc['score']:.3f} p_up={fc['prob_up']:.3f} regime={fc['regime']}"
                        )
                except Exception:
                    pass
            time.sleep(period_s)


    def _risk_loop(self, period_s: float = 0.5) -> None:
        """
        예측/피처/마크를 바탕으로 목표 포지션을 산출하고 버스/DB/알림을 갱신.
        """
        day_cut_sent = None
        while not self._stop.is_set():
            snap = self.bus.snapshot()
            targets = self.risk.process_snapshot(snap)

            eq = 0.0
            try:
                eq = float(self.risk._equity(snap))
            except Exception:
                pass
            long_used = sum(t["target_notional"] for t in targets if t["target_qty"] > 0.0)
            short_used = sum(t["target_notional"] for t in targets if t["target_qty"] < 0.0)

            mapping = {t["symbol"]: t for t in targets}
            self.bus.set_targets(mapping)
            self.bus.set_risk_state({
                "equity": eq,
                "day_pnl_pct": self.risk._day_pnl_pct(snap),
                "day_cut": self.risk.day_cut_on,
                "used_long_ratio": (long_used / eq) if eq > 0 else 0.0,
                "used_short_ratio": (short_used / eq) if eq > 0 else 0.0,
                "corr_cap_per_side": self.risk.cfg.corr_cap_per_side,
            })

            for t in targets:
                log.info(
                    "[RISK] %s side=%s qty=%.6f notional=%.2f reason=%s",
                    t["symbol"],
                    t["side"],
                    t["target_qty"],
                    t["target_notional"],
                    t["reason"],
                )
                try:
                    self.db.record_event(
                        "INFO",
                        "risk",
                        f"{t['symbol']} {t['side']} qty={t['target_qty']:.6f} notional={t['target_notional']:.2f} {t['reason']}",
                    )
                except Exception:
                    pass

            if self.risk.day_cut_on and day_cut_sent is not True:
                msg = (
                    f"🛑 데일리컷 발동: 당일 손실률 ≤ -{self.risk.cfg.day_max_loss_pct:.2f}% — 모든 타깃 0으로 설정"
                )
                log.warning("[DAY_CUT] on")
                try:
                    enqueue_alert(msg, intent="logs")
                    self.db.record_event("WARN", "risk", "DAY_CUT_ON")
                except Exception:
                    pass
                day_cut_sent = True
            elif (not self.risk.day_cut_on) and day_cut_sent is not False:
                log.info("[DAY_CUT] off")
                day_cut_sent = False

            time.sleep(period_s)


    def _exec_loop(self, period_s: float = 1.0) -> None:
        """
        RiskEngine이 계산한 targets를 소비하여 주문(또는 드라이런)을 수행.
        """
        while not self._stop.is_set():
            snap = self.bus.snapshot()
            try:
                res = self.exec_router.sync(snap)
                for r in res:
                    msg = (
                        f"{r['mode']} {r['symbol']} {r['side']} Δ={r['delta_qty']:.6f} "
                        f"qty={r['qty_sent']:.6f} {r['reason']}"
                    )
                    log.info("[EXEC] %s", msg)
                    try:
                        self.db.record_event("INFO", "exec", msg)
                    except Exception:
                        pass
            except Exception as e:
                log.warning("[EXEC_ERR] %s", e)
            time.sleep(period_s)


    def _reconcile_loop(self, period_s: float = 0.5) -> None:
        while not self._stop.is_set():
            snap = self.bus.snapshot()
            try:
                res = self.reconciler.process(snap)
                if res.get("fills_saved"):
                    log.info(
                        "[RECON] fills_saved=%s slip_warns=%d nudges=%d",
                        res["fills_saved"],
                        len(res.get("slip_warns", [])),
                        len(res.get("nudges", [])),
                    )
            except Exception as e:
                log.warning("[RECON] loop err: %s", e)
            time.sleep(period_s)


<<<<<<< HEAD
=======

>>>>>>> e9b2e406
    def start(self) -> None:
        # 심볼별 마크프라이스 폴러는 M1.1 임시 → WS로 대체
        # for sym in self.symbols:
        #     t = threading.Thread(target=self._price_poller, args=(sym,), name=f"poll:{sym}", daemon=True)
        #     t.start()
        #     self._threads.append(t)

        # WS 스트림 시작
        self.streams.start()

        # 피처 루프 시작
        t = threading.Thread(target=self._features_loop, name="features", daemon=True)
        t.start()
        self._threads.append(t)

        # 레짐 루프 시작
        t = threading.Thread(target=self._regime_loop, name="regime", daemon=True)
        t.start()
        self._threads.append(t)

        # 예측 루프 시작
        t = threading.Thread(target=self._forecast_loop, name="forecast", daemon=True)
        t.start()
        self._threads.append(t)

        # 리스크 루프 시작
        t = threading.Thread(target=self._risk_loop, name="risk", daemon=True)
        t.start()
        self._threads.append(t)

        # 실행 루프 시작
        t = threading.Thread(target=self._exec_loop, name="exec", daemon=True)
        t.start()
        self._threads.append(t)

        # 리컨실 루프 시작
        t = threading.Thread(target=self._reconcile_loop, name="reconcile", daemon=True)
        t.start()
        self._threads.append(t)

        # 설정 핫리로드
        t = threading.Thread(target=self._reload_cfg_loop, name="cfg-reload", daemon=True)
        t.start()
        self._threads.append(t)

        # 더미 전략 루프
        st = threading.Thread(target=self._strategy_loop, name="strategy", daemon=True)
        st.start()
        self._threads.append(st)


        # 하트비트 스레드
        t = threading.Thread(target=self._heartbeat, name="heartbeat", daemon=True)
        t.start()
        self._threads.append(t)


        # Discord 봇 (토큰 없으면 내부에서 자동 비활성 로그 후 종료)
        dt = threading.Thread(target=run_discord_bot, args=(self.bus,), name="discord-bot", daemon=True)
        dt.start()
        self._threads.append(dt)


        # 시그널 핸들
        try:
            signal.signal(signal.SIGINT, self._signal_stop)
            signal.signal(signal.SIGTERM, self._signal_stop)
        except Exception:
            pass

    def _heartbeat(self, period_s: int = 10) -> None:
        while not self._stop.is_set():
            snap = self.bus.snapshot()
            marks = snap["marks"]
            lines = []
            for s in self.symbols:
                if s in marks:
                    lines.append(f"{s}={marks[s]['price']}")
            uptime = self.bus.uptime_s()
            log.info("[HEARTBEAT] mode=%s uptime=%ss symbols=%d marks={%s}", self.mode, uptime, len(marks), ", ".join(lines))
            time.sleep(period_s)

    def _strategy_loop(self, period_s: float = 1.0) -> None:
        """
        닫힌 봉을 감지해 더미 의도 신호를 방출(드라이런).
        - 콘솔 로그, DB events, Discord 알림(가능 시)
        """
        while not self._stop.is_set():
            snap = self.bus.snapshot()
            intents = self.forecaster.evaluate(snap)
            for it in intents:
                sym = it["symbol"]
                side = it["side"]
                sc = float(it["score"])
                bp = abs(sc) * 10000.0
                msg = f"📡 {sym} 의도만: **{side}** / +{bp:.1f} / 사유: DUMMY"
                log.info("[INTENT] %s", msg)
                try:
                    self.db.record_event("INFO", "intent", msg)
                except Exception:
                    pass
                try:
                    enqueue_alert(msg, intent="signals")
                except Exception:
                    pass
            time.sleep(period_s)


    def _signal_stop(self, *_):
        log.info("[SHUTDOWN] stop requested")
        self.stop()

    def stop(self) -> None:
        if self._stop.is_set():
            return
        self._stop.set()
        try:
            self.streams.stop()
        except Exception:
            pass
        for t in list(self._threads):
            if t.is_alive():
                t.join(timeout=2.0)
        try:
            self.db.record_event("INFO", "system", "shutdown")
            self.db.close()
        except Exception:
            pass

        log.info("[SHUTDOWN] orchestrator stopped")


def run() -> None:
    orch = Orchestrator()
    orch.start()
    try:
        while True:
            time.sleep(1.0)
    except KeyboardInterrupt:
        orch.stop()


if __name__ == "__main__":
    run()<|MERGE_RESOLUTION|>--- conflicted
+++ resolved
@@ -86,10 +86,7 @@
     from trade.reconcile import Reconciler, ProtectConfig  # type: ignore
     from core.config import load_protect_cfg  # type: ignore
 
-<<<<<<< HEAD
-=======
-
->>>>>>> e9b2e406
+
 
 
 log = logging.getLogger("ftm2.orch")
@@ -160,7 +157,6 @@
                 slip_max_pct=pcv.slip_max_pct,
                 stale_rel=pcv.stale_rel,
                 stale_secs=pcv.stale_secs,
-<<<<<<< HEAD
                 eps_rel=pcv.eps_rel,
                 eps_abs=pcv.eps_abs,
                 partial_timeout_s=pcv.partial_timeout_s,
@@ -168,12 +164,7 @@
             ),
         )
 
-=======
-            ),
-        )
-
-
->>>>>>> e9b2e406
+
 
         self._stop = threading.Event()
         self._threads: List[threading.Thread] = []
@@ -306,26 +297,22 @@
                     or rc.slip_max_pct != new_pcv.slip_max_pct
                     or rc.stale_rel != new_pcv.stale_rel
                     or rc.stale_secs != new_pcv.stale_secs
-<<<<<<< HEAD
                     or rc.eps_rel != new_pcv.eps_rel
                     or rc.eps_abs != new_pcv.eps_abs
                     or rc.partial_timeout_s != new_pcv.partial_timeout_s
                     or rc.cancel_on_stale != new_pcv.cancel_on_stale
-=======
->>>>>>> e9b2e406
+
                 ):
                     self.reconciler.cfg = ProtectConfig(
                         slip_warn_pct=new_pcv.slip_warn_pct,
                         slip_max_pct=new_pcv.slip_max_pct,
                         stale_rel=new_pcv.stale_rel,
                         stale_secs=new_pcv.stale_secs,
-<<<<<<< HEAD
                         eps_rel=new_pcv.eps_rel,
                         eps_abs=new_pcv.eps_abs,
                         partial_timeout_s=new_pcv.partial_timeout_s,
                         cancel_on_stale=new_pcv.cancel_on_stale,
-=======
->>>>>>> e9b2e406
+
                     )
                     log.info("[PROTECT_CFG_RELOAD] 적용: %s", self.reconciler.cfg)
             except Exception as e:
@@ -468,10 +455,7 @@
             time.sleep(period_s)
 
 
-<<<<<<< HEAD
-=======
-
->>>>>>> e9b2e406
+
     def start(self) -> None:
         # 심볼별 마크프라이스 폴러는 M1.1 임시 → WS로 대체
         # for sym in self.symbols:
