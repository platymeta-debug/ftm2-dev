# -*- coding: utf-8 -*-
"""
FTM2 Orchestrator (minimal)
- ENV 로딩 → BinanceClient 생성 → WS 스트림(StreamManager) 시작
- 10초 하트비트 로그
- Ctrl+C 안전 종료
"""
from __future__ import annotations

import os
import time
import signal
import logging
import threading
from typing import List

# 로컬 모듈
try:
    from ftm2.core.env import load_env_chain
    from ftm2.core.state import StateBus
    from ftm2.data.streams import StreamManager
except Exception:  # pragma: no cover
    from core.env import load_env_chain  # type: ignore
    from core.state import StateBus  # type: ignore
    from data.streams import StreamManager  # type: ignore

try:
    from ftm2.exchange.binance import BinanceClient
except Exception:  # pragma: no cover
    from exchange.binance import BinanceClient  # type: ignore

try:
    from ftm2.core.persistence import Persistence
except Exception:  # pragma: no cover
    from core.persistence import Persistence  # type: ignore


try:
    from ftm2.discord_bot.bot import run_discord_bot
except Exception:  # pragma: no cover
    from discord_bot.bot import run_discord_bot  # type: ignore

try:
    from ftm2.signal.dummy import DummyForecaster
except Exception:  # pragma: no cover
    from signal.dummy import DummyForecaster  # type: ignore

try:
    from ftm2.signal.regime import RegimeClassifier, RegimeConfig
except Exception:  # pragma: no cover
    from signal.regime import RegimeClassifier, RegimeConfig  # type: ignore

try:
    from ftm2.discord_bot.notify import enqueue_alert
except Exception:  # pragma: no cover
    from discord_bot.notify import enqueue_alert  # type: ignore

try:
    from ftm2.data.features import FeatureEngine, FeatureConfig
except Exception:  # pragma: no cover
    from data.features import FeatureEngine, FeatureConfig  # type: ignore

<<<<<<< HEAD
try:
    from ftm2.signal.forecast import ForecastEnsemble, ForecastConfig
except Exception:  # pragma: no cover
    from signal.forecast import ForecastEnsemble, ForecastConfig  # type: ignore

=======
>>>>>>> 5b9b35b7

log = logging.getLogger("ftm2.orch")
if not log.handlers:
    logging.basicConfig(level=logging.INFO, format="%(asctime)s %(levelname)s %(message)s")

# [ANCHOR:ORCH]
class Orchestrator:
    def __init__(self) -> None:
        self.env = load_env_chain()
        self.mode = (os.getenv("MODE") or "testnet").lower()
        self.symbols: List[str] = [s.strip() for s in (os.getenv("SYMBOLS") or "BTCUSDT,ETHUSDT").split(",") if s.strip()]
        self.tf_exec = os.getenv("TF_EXEC") or "1m"
        self.kline_intervals = [s.strip() for s in (os.getenv("TF_SIGNAL") or "5m,15m,1h,4h").split(",") if s.strip()]
        self.eval_interval = self.kline_intervals[0] if self.kline_intervals else "5m"
        self.regime_interval = self.kline_intervals[0] if self.kline_intervals else "5m"


        self.bus = StateBus()
        self.cli = BinanceClient.from_env(order_active=False)
        self.streams = StreamManager(self.cli, self.bus, self.symbols, self.kline_intervals, use_mark=True, use_user=True)
        self.forecaster = DummyForecaster(self.symbols, self.eval_interval)
        self.feature_engine = FeatureEngine(self.symbols, self.kline_intervals, FeatureConfig())
        self.regime = RegimeClassifier(self.symbols, self.regime_interval, RegimeConfig())
<<<<<<< HEAD
        self.forecast_interval = getattr(self, "regime_interval", None) or (
            self.kline_intervals[0] if self.kline_intervals else "5m"
        )
        self.forecast = ForecastEnsemble(self.symbols, self.forecast_interval, ForecastConfig())
=======

>>>>>>> 5b9b35b7


        self.db_path = os.getenv("DB_PATH") or "./runtime/trader.db"
        self.db = Persistence(self.db_path)
        self.db.ensure_schema()
        try:
            self.db.record_event("INFO", "system", "boot")
        except Exception:
            pass


        self._stop = threading.Event()
        self._threads: List[threading.Thread] = []

        # 부팅 요약
        log.info("[BOOT_ENV_SUMMARY] MODE=%s, SYMBOLS=%s, TF_EXEC=%s, TF_SIGNAL=%s", self.mode, self.symbols, self.tf_exec, self.kline_intervals)
        for k in ("DB_PATH", "CONFIG_PATH", "PATCH_LOG"):
            if os.getenv(k):
                log.info("[BOOT_PATH] %s=%s", k, os.getenv(k))

    # -------- optional: simple REST poller (mark price) ----------
    def _price_poller(self, symbol: str, interval_s: float = 3.0) -> None:
        while not self._stop.is_set():
            r = self.cli.mark_price(symbol)
            if r.get("ok"):
                d = r["data"]
                price = float(d.get("markPrice", 0.0))
                ts = int(d.get("time") or int(time.time() * 1000))
                self.bus.update_mark(symbol, price, ts)
                log.debug("[PRICE_POLL] %s price=%s ts=%s", symbol, price, ts)
            time.sleep(interval_s)

    def _features_loop(self, period_s: float = 0.5) -> None:
        """
        닫힌 봉을 감지해 피처 계산 후 StateBus에 갱신.
        """
        while not self._stop.is_set():
            snap = self.bus.snapshot()
            rows = self.feature_engine.process_snapshot(snap)
            for r in rows:
                self.bus.update_features(r["symbol"], r["interval"], r["features"])
                log.debug("[FEATURE_UPDATE] %s %s T=%s", r["symbol"], r["interval"], r["T"])
            time.sleep(period_s)

<<<<<<< HEAD
=======

>>>>>>> 5b9b35b7
    def _regime_loop(self, period_s: float = 0.5) -> None:
        """
        닫힌 봉 기반 피처에서 레짐을 산출하고, 변경 시만 StateBus/알림을 갱신한다.
        """
        while not self._stop.is_set():
            snap = self.bus.snapshot()
            changes = self.regime.process_snapshot(snap)
            for chg in changes:
                sym = chg["symbol"]
                itv = chg["interval"]
                reg = chg["regime"]
                self.bus.update_regime(sym, itv, reg)
                msg = (
                    f"🧭 레짐 전환 — {sym}/{itv}: **{reg['label']}** "
                    f"(코드: {reg['code']}, ema={reg['ema_spread']:.5f}, rv_pr={reg['rv_pr']:.3f})"
                )
                log.info(msg)
                try:
                    self.db.record_event("INFO", "regime", msg)
                except Exception:
                    pass
                try:
                    enqueue_alert(msg, intent="logs")
                except Exception:
                    pass
            time.sleep(period_s)

<<<<<<< HEAD
    def _forecast_loop(self, period_s: float = 0.5) -> None:
        """
        닫힌 봉 시점에 앙상블 예측을 계산하고 StateBus/DB/알림을 갱신.
        """
        while not self._stop.is_set():
            snap = self.bus.snapshot()
            rows = self.forecast.process_snapshot(snap)
            for r in rows:
                fc = r["forecast"]
                sym = r["symbol"]
                itv = r["interval"]
                self.bus.update_forecast(sym, itv, fc)
                try:
                    msg = (
                        f"🎯 예측 — {sym}/{itv}: score={fc['score']:.3f} "
                        f"p_up={fc['prob_up']:.3f} stance={fc['stance']} (regime={fc['regime']})"
                    )
                    self.db.record_event("INFO", "forecast", msg)
                except Exception:
                    pass
                try:
                    if abs(fc["score"]) >= self.forecast.cfg.strong_thr:
                        arrow = "⬆️" if fc["score"] > 0 else "⬇️"
                        enqueue_alert(
                            f"{arrow} **강신호** — {sym}/{itv} score={fc['score']:.3f} p_up={fc['prob_up']:.3f} regime={fc['regime']}"
                        )
                except Exception:
                    pass
            time.sleep(period_s)
=======
>>>>>>> 5b9b35b7

    def start(self) -> None:
        # 심볼별 마크프라이스 폴러는 M1.1 임시 → WS로 대체
        # for sym in self.symbols:
        #     t = threading.Thread(target=self._price_poller, args=(sym,), name=f"poll:{sym}", daemon=True)
        #     t.start()
        #     self._threads.append(t)

        # WS 스트림 시작
        self.streams.start()

        # 피처 루프 시작
        t = threading.Thread(target=self._features_loop, name="features", daemon=True)
        t.start()
        self._threads.append(t)

        # 레짐 루프 시작
        t = threading.Thread(target=self._regime_loop, name="regime", daemon=True)
        t.start()
        self._threads.append(t)

<<<<<<< HEAD
        # 예측 루프 시작
        t = threading.Thread(target=self._forecast_loop, name="forecast", daemon=True)
        t.start()
        self._threads.append(t)
=======
>>>>>>> 5b9b35b7

        # 더미 전략 루프
        st = threading.Thread(target=self._strategy_loop, name="strategy", daemon=True)
        st.start()
        self._threads.append(st)


        # 하트비트 스레드
        t = threading.Thread(target=self._heartbeat, name="heartbeat", daemon=True)
        t.start()
        self._threads.append(t)


        # Discord 봇 (토큰 없으면 내부에서 자동 비활성 로그 후 종료)
        dt = threading.Thread(target=run_discord_bot, args=(self.bus,), name="discord-bot", daemon=True)
        dt.start()
        self._threads.append(dt)


        # 시그널 핸들
        try:
            signal.signal(signal.SIGINT, self._signal_stop)
            signal.signal(signal.SIGTERM, self._signal_stop)
        except Exception:
            pass

    def _heartbeat(self, period_s: int = 10) -> None:
        while not self._stop.is_set():
            snap = self.bus.snapshot()
            marks = snap["marks"]
            lines = []
            for s in self.symbols:
                if s in marks:
                    lines.append(f"{s}={marks[s]['price']}")
            uptime = self.bus.uptime_s()
            log.info("[HEARTBEAT] mode=%s uptime=%ss symbols=%d marks={%s}", self.mode, uptime, len(marks), ", ".join(lines))
            time.sleep(period_s)

    def _strategy_loop(self, period_s: float = 1.0) -> None:
        """
        닫힌 봉을 감지해 더미 의도 신호를 방출(드라이런).
        - 콘솔 로그, DB events, Discord 알림(가능 시)
        """
        while not self._stop.is_set():
            snap = self.bus.snapshot()
            intents = self.forecaster.evaluate(snap)
            for it in intents:
                sym = it["symbol"]
                side = it["side"]
                sc = float(it["score"])
                bp = abs(sc) * 10000.0
                msg = f"📡 {sym} 의도만: **{side}** / +{bp:.1f} / 사유: DUMMY"
                log.info("[INTENT] %s", msg)
                try:
                    self.db.record_event("INFO", "intent", msg)
                except Exception:
                    pass
                try:
                    enqueue_alert(msg, intent="signals")
                except Exception:
                    pass
            time.sleep(period_s)


    def _signal_stop(self, *_):
        log.info("[SHUTDOWN] stop requested")
        self.stop()

    def stop(self) -> None:
        if self._stop.is_set():
            return
        self._stop.set()
        try:
            self.streams.stop()
        except Exception:
            pass
        for t in list(self._threads):
            if t.is_alive():
                t.join(timeout=2.0)
        try:
            self.db.record_event("INFO", "system", "shutdown")
            self.db.close()
        except Exception:
            pass

        log.info("[SHUTDOWN] orchestrator stopped")


def run() -> None:
    orch = Orchestrator()
    orch.start()
    try:
        while True:
            time.sleep(1.0)
    except KeyboardInterrupt:
        orch.stop()


if __name__ == "__main__":
    run()<|MERGE_RESOLUTION|>--- conflicted
+++ resolved
@@ -60,14 +60,12 @@
 except Exception:  # pragma: no cover
     from data.features import FeatureEngine, FeatureConfig  # type: ignore
 
-<<<<<<< HEAD
 try:
     from ftm2.signal.forecast import ForecastEnsemble, ForecastConfig
 except Exception:  # pragma: no cover
     from signal.forecast import ForecastEnsemble, ForecastConfig  # type: ignore
 
-=======
->>>>>>> 5b9b35b7
+
 
 log = logging.getLogger("ftm2.orch")
 if not log.handlers:
@@ -91,14 +89,11 @@
         self.forecaster = DummyForecaster(self.symbols, self.eval_interval)
         self.feature_engine = FeatureEngine(self.symbols, self.kline_intervals, FeatureConfig())
         self.regime = RegimeClassifier(self.symbols, self.regime_interval, RegimeConfig())
-<<<<<<< HEAD
         self.forecast_interval = getattr(self, "regime_interval", None) or (
             self.kline_intervals[0] if self.kline_intervals else "5m"
         )
         self.forecast = ForecastEnsemble(self.symbols, self.forecast_interval, ForecastConfig())
-=======
-
->>>>>>> 5b9b35b7
+
 
 
         self.db_path = os.getenv("DB_PATH") or "./runtime/trader.db"
@@ -143,10 +138,7 @@
                 log.debug("[FEATURE_UPDATE] %s %s T=%s", r["symbol"], r["interval"], r["T"])
             time.sleep(period_s)
 
-<<<<<<< HEAD
-=======
-
->>>>>>> 5b9b35b7
+
     def _regime_loop(self, period_s: float = 0.5) -> None:
         """
         닫힌 봉 기반 피처에서 레짐을 산출하고, 변경 시만 StateBus/알림을 갱신한다.
@@ -174,7 +166,7 @@
                     pass
             time.sleep(period_s)
 
-<<<<<<< HEAD
+
     def _forecast_loop(self, period_s: float = 0.5) -> None:
         """
         닫힌 봉 시점에 앙상블 예측을 계산하고 StateBus/DB/알림을 갱신.
@@ -204,8 +196,7 @@
                 except Exception:
                     pass
             time.sleep(period_s)
-=======
->>>>>>> 5b9b35b7
+
 
     def start(self) -> None:
         # 심볼별 마크프라이스 폴러는 M1.1 임시 → WS로 대체
@@ -227,13 +218,11 @@
         t.start()
         self._threads.append(t)
 
-<<<<<<< HEAD
         # 예측 루프 시작
         t = threading.Thread(target=self._forecast_loop, name="forecast", daemon=True)
         t.start()
         self._threads.append(t)
-=======
->>>>>>> 5b9b35b7
+
 
         # 더미 전략 루프
         st = threading.Thread(target=self._strategy_loop, name="strategy", daemon=True)
