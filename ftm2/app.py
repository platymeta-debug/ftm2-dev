# -*- coding: utf-8 -*-
"""
FTM2 Orchestrator (minimal)
- ENV 로딩 → BinanceClient 생성 → WS 스트림(StreamManager) 시작
- 10초 하트비트 로그
- Ctrl+C 안전 종료
"""
from __future__ import annotations
try:
    from ftm2.core.logging import setup_logging
    setup_logging()
except Exception:
    pass

try:
    from ftm2.ops.sentry_init import init_sentry
    init_sentry()
except Exception:
    pass


import os
import time
import signal
import logging
import threading
from typing import List

# [ANCHOR:STRAT_ROUTE] begin
def _exec_active_from_env() -> bool:
    v = os.getenv("EXEC_ACTIVE", "0").strip()
    return v in ("1", "true", "True", "YES", "yes")


def is_exec_enabled(bus) -> bool:
    try:
        return bool(getattr(getattr(bus, "config", object()), "exec_active", _exec_active_from_env()))
    except Exception:
        return _exec_active_from_env()
# [ANCHOR:STRAT_ROUTE] end

# 글로벌 루프 가드 및 유틸
_EQUITY_LOOP_STARTED = False
_equity_lock = threading.Lock()
_HEARTBEAT_STARTED = False
_heartbeat_lock = threading.Lock()


def _clamped_interval(env_key: str, default_s: int, min_s: int = 5) -> float:
    try:
        v = int(os.getenv(env_key, str(default_s)))
    except Exception:
        v = default_s
    return max(min_s, v)


def _sleep_with_jitter(base_s: float) -> None:
    import random, time

    time.sleep(base_s + random.random() * (base_s * 0.1))

# 로컬 모듈
try:
    from ftm2.core.env import load_env_chain
    from ftm2.core.state import StateBus
except Exception:  # pragma: no cover
    from core.env import load_env_chain  # type: ignore
    from core.state import StateBus  # type: ignore

try:
    from ftm2.core.config import load_modes_cfg
    from ftm2.exchange.binance import BinanceClient, get_klines
    from ftm2.data.streams import StreamManager
except Exception:  # pragma: no cover
    from core.config import load_modes_cfg  # type: ignore
    from exchange.binance import BinanceClient, get_klines  # type: ignore
    from data.streams import StreamManager  # type: ignore

try:
    from ftm2.core.persistence import Persistence
except Exception:  # pragma: no cover
    from core.persistence import Persistence  # type: ignore

try:
    from ftm2.discord_bot.bot import run_discord_bot
except Exception:  # pragma: no cover
    from discord_bot.bot import run_discord_bot  # type: ignore

try:
    from ftm2.signal.dummy import DummyForecaster
except Exception:  # pragma: no cover
    from signal.dummy import DummyForecaster  # type: ignore

try:
    from ftm2.signal.regime import RegimeClassifier, RegimeConfig
except Exception:  # pragma: no cover
    from signal.regime import RegimeClassifier, RegimeConfig  # type: ignore

try:
    from ftm2.data.features import FeatureEngine, FeatureConfig
except Exception:  # pragma: no cover
    from data.features import FeatureEngine, FeatureConfig  # type: ignore

try:
    from ftm2.signal.forecast import ForecastEnsemble, ForecastConfig
except Exception:  # pragma: no cover
    from signal.forecast import ForecastEnsemble, ForecastConfig  # type: ignore

try:
    from ftm2.trade.risk import RiskEngine, RiskConfig
    from ftm2.core.config import load_forecast_cfg, load_risk_cfg
except Exception:  # pragma: no cover
    from trade.risk import RiskEngine, RiskConfig  # type: ignore
    from core.config import load_forecast_cfg, load_risk_cfg  # type: ignore

try:
    from ftm2.utils.env import env_str, env_list, env_int, env_bool
except Exception:  # pragma: no cover
    from utils.env import env_str, env_list, env_int, env_bool  # type: ignore

try:
    from ftm2.trade.router import OrderRouter, ExecConfig
    from ftm2.core.config import load_exec_cfg
except Exception:  # pragma: no cover
    from trade.router import OrderRouter, ExecConfig  # type: ignore
    from core.config import load_exec_cfg  # type: ignore

try:
    from ftm2.trade.reconcile import Reconciler, ProtectConfig
    from ftm2.core.config import load_protect_cfg
except Exception:  # pragma: no cover
    from trade.reconcile import Reconciler, ProtectConfig  # type: ignore
    from core.config import load_protect_cfg  # type: ignore

try:
    from ftm2.trade.open_orders import OpenOrdersManager, OOConfig
    from ftm2.core.config import load_open_orders_cfg
except Exception:  # pragma: no cover
    from trade.open_orders import OpenOrdersManager, OOConfig  # type: ignore
    from core.config import load_open_orders_cfg  # type: ignore

try:
    from ftm2.trade.guard import PositionGuard, GuardConfig
    from ftm2.core.config import load_guard_cfg
except Exception:  # pragma: no cover
    from trade.guard import PositionGuard, GuardConfig  # type: ignore
    from core.config import load_guard_cfg  # type: ignore

try:
    from ftm2.metrics.exec_quality import get_exec_quality, ExecQConfig
    from ftm2.core.config import load_execq_cfg
except Exception:  # pragma: no cover
    from metrics.exec_quality import get_exec_quality, ExecQConfig  # type: ignore
    from core.config import load_execq_cfg  # type: ignore

try:
    from ftm2.metrics.order_ledger import get_order_ledger, OLConfig
    from ftm2.core.config import load_order_ledger_cfg
except Exception:  # pragma: no cover
    from metrics.order_ledger import get_order_ledger, OLConfig  # type: ignore
    from core.config import load_order_ledger_cfg  # type: ignore

try:
    from ftm2.monitor.kpi import KPIReporter, KPIConfig
    from ftm2.core.config import load_kpi_cfg
    from ftm2.discord_bot.notify import enqueue_alert
except Exception:  # pragma: no cover
    from monitor.kpi import KPIReporter, KPIConfig  # type: ignore
    from core.config import load_kpi_cfg  # type: ignore
    from discord_bot.notify import enqueue_alert  # type: ignore

try:
    from ftm2.ops.http import OpsHttp, OpsHttpConfig
    from ftm2.core.config import load_ops_http_cfg
except Exception:  # pragma: no cover
    from ops.http import OpsHttp, OpsHttpConfig  # type: ignore
    from core.config import load_ops_http_cfg  # type: ignore

try:
    from ftm2.replay.engine import ReplayEngine, ReplayConfig
    from ftm2.core.config import load_replay_cfg
except Exception:  # pragma: no cover
    from replay.engine import ReplayEngine, ReplayConfig  # type: ignore
    from core.config import load_replay_cfg  # type: ignore

log = logging.getLogger("ftm2.orch")
if not log.handlers:
    logging.basicConfig(level=logging.INFO, format="%(asctime)s %(levelname)s %(message)s")


# [ANCHOR:KEY_SELECT] begin
def _mask(s: str | None, keep: int = 4) -> str:
    if not s:
        return ""
    s = str(s)
    return s[:keep] + "*" * max(0, len(s) - keep - 2) + s[-2:]


def _pick_keys(trade_mode: str):
    if (trade_mode or "").lower() == "live":
        k = os.getenv("BINANCE_API_KEY")
        s = os.getenv("BINANCE_API_SECRET")
        scope = "live"
    else:
        k = os.getenv("BINANCE_TESTNET_API_KEY")
        s = os.getenv("BINANCE_TESTNET_API_SECRET")
        scope = "testnet"
    return scope, k, s


def init_account_bus(bus) -> None:
    import logging

    log = logging.getLogger("ftm2.orch")
    tm = os.getenv("TRADE_MODE", "testnet")
    scope, k, s = _pick_keys(tm)

    use_user = env_bool("USE_USER", False)
    if not use_user:
        log.info("[ACCOUNT] user stream disabled (USE_USER=0)")
        return

    if not k or not s:
        log.warning("E_BAL_POLL_FAIL scope=%s reason=NO_API_KEY", scope)
        return

    log.info("[ACCOUNT] scope=%s key=%s secret=%s", scope, _mask(k), _mask(s))

    # 계정/포지션 초기화
    try:
        cli = BinanceClient(scope, k or "", s or "", order_active=False)
        try:
            cli.sync_time()
        except Exception:
            pass


        snap = cli.account_snapshot()
        if snap:
            bus.set_account({
                "ccy": "USDT",
                "totalWalletBalance": snap.get("wallet", 0.0),
                "availableBalance": snap.get("avail", 0.0),
                "totalUnrealizedProfit": snap.get("upnl", 0.0),
                "totalMarginBalance": snap.get("equity", 0.0),
                "wallet": snap.get("wallet", 0.0),
                "avail": snap.get("avail", 0.0),
                "upnl": snap.get("upnl", 0.0),
                "equity": snap.get("equity", 0.0),
            })
            log.info(
                "[ACCOUNT_INIT] wallet=%.2f equity=%.2f upnl=%.2f avail=%.2f",
                snap.get("wallet", 0.0),
                snap.get("equity", 0.0),
                snap.get("upnl", 0.0),
                snap.get("avail", 0.0),

            )

        syms = env_list("SYMBOLS") or []
        if syms:
            pos = cli.fetch_positions(syms)
            if pos:
                bus.set_positions(pos)
                log.info("[ACCOUNT_INIT] positions loaded n=%d", len(pos))
    except Exception as e:
        log.warning("[ACCOUNT_INIT] failed: %s", e)
# [ANCHOR:KEY_SELECT] end


# [ANCHOR:EQUITY_SOURCE] begin
def resolve_equity(bus) -> float:
    """계정 폴링 값이 있으면 최우선, 그다음 OVERRIDE, 없으면 기본 1000."""
    acct_eq = None
    try:
        acct_eq = getattr(getattr(bus, "state", object()), "equity_usdt", None)
    except Exception:
        acct_eq = None
    if isinstance(acct_eq, (int, float)) and acct_eq > 0:
        return float(acct_eq)

    ov = os.getenv("RISK_EQUITY_OVERRIDE", "").strip()
    if ov:
        try:
            return float(ov)
        except ValueError:
            log.warning("E_EQUITY_OVERRIDE_PARSE val=%r", ov)

    return 1000.0
# [ANCHOR:EQUITY_SOURCE] end

# [ANCHOR:ORCH]
class Orchestrator:
    def __init__(self) -> None:
        self.env = load_env_chain()
        self.mode = env_str("MODE", "testnet").lower()
        self.symbols: List[str] = env_list("SYMBOLS") or ["BTCUSDT", "ETHUSDT"]
        self.tf_exec = env_str("TF_EXEC", "1m")
        self.kline_intervals = env_list("TF_SIGNAL") or ["5m", "15m", "1h", "4h"]
        self.eval_interval = self.kline_intervals[0] if self.kline_intervals else "5m"
        self.regime_interval = self.kline_intervals[0] if self.kline_intervals else "5m"
        self.bus = StateBus()
        init_account_bus(self.bus)
        self.db_path = os.getenv("DB_PATH") or "./runtime/trader.db"
        self.db = Persistence(self.db_path)
        self.db.ensure_schema()
        try:
            self.db.record_event("INFO", "system", "boot")
        except Exception:
            pass

        modes = load_modes_cfg(self.db)
        exv = load_exec_cfg(self.db)
        # [ANCHOR:DUAL_MODE]
        # 시세 스트림은 항상 라이브 사용
        self.cli_data = BinanceClient.for_data("live")
        self.cli_trade = BinanceClient.for_trade(modes.trade_mode, order_active=exv.active)
        self.streams = StreamManager(
            self.cli_data,
            None if modes.trade_mode == "dry" else self.cli_trade,
            self.bus,
            self.symbols,
            self.kline_intervals,
            use_mark=True,
            use_user=True,
        )

        self.forecaster = DummyForecaster(self.symbols, self.eval_interval)
        self.feature_engine = FeatureEngine(self.symbols, self.kline_intervals, FeatureConfig())
        self.regime = RegimeClassifier(self.symbols, self.regime_interval, RegimeConfig())
        self.forecast_interval = getattr(self, "regime_interval", None) or (
            self.kline_intervals[0] if self.kline_intervals else "5m"
        )
        init_cfg = load_forecast_cfg(self.db)
        self.forecast = ForecastEnsemble(self.symbols, self.forecast_interval, init_cfg)
        # [ANCHOR:STRAT_ROUTE] begin
        self.streams.feature_engine = self.feature_engine
        self.streams.regime = self.regime
        self.streams.orch = self
        # [ANCHOR:STRAT_ROUTE] end

        rcfg_view = load_risk_cfg(self.db)
        self.risk = RiskEngine(
            self.symbols,
            RiskConfig(
                risk_target_pct=rcfg_view.risk_target_pct,
                corr_cap_per_side=rcfg_view.corr_cap_per_side,
                day_max_loss_pct=rcfg_view.day_max_loss_pct,
                atr_k=rcfg_view.atr_k,
                min_notional=rcfg_view.min_notional,
                equity_override=rcfg_view.equity_override,
            ),
        )

        self.exec_router = OrderRouter(
            self.cli_trade,
            ExecConfig(
                active=exv.active,
                cooldown_s=exv.cooldown_s,
                tol_rel=exv.tol_rel,
                tol_abs=exv.tol_abs,
                order_type=exv.order_type,
                reduce_only=exv.reduce_only,
            ),
        )

        pcv = load_protect_cfg(self.db)
        self.reconciler = Reconciler(
            self.bus, self.db, self.exec_router,
            ProtectConfig(
                slip_warn_pct=pcv.slip_warn_pct,
                slip_max_pct=pcv.slip_max_pct,
                stale_rel=pcv.stale_rel,
                stale_secs=pcv.stale_secs,
                eps_rel=pcv.eps_rel,
                eps_abs=pcv.eps_abs,
                partial_timeout_s=pcv.partial_timeout_s,
                cancel_on_stale=pcv.cancel_on_stale,
            ),
        )

        oov = load_open_orders_cfg(self.db)
        self.oo_mgr = OpenOrdersManager(
            self.cli_trade, self.bus, self.exec_router,
            OOConfig(
                enabled=oov.enabled,
                poll_s=oov.poll_s,
                stale_secs=oov.stale_secs,
                price_drift_pct=oov.price_drift_pct,
                cancel_on_day_cut=oov.cancel_on_day_cut,
                max_open_per_sym=oov.max_open_per_sym,
            ),
        )

        # trade-mode clients for execution-related modules
        self.exec_router.cli = self.cli_trade
        self.oo_mgr.cli = self.cli_trade


        gcv = load_guard_cfg(self.db)
        self.guard = PositionGuard(
            self.bus, self.exec_router,
            GuardConfig(
                enabled=gcv.enabled,
                max_lever_total=gcv.max_lever_total,
                max_lever_per_sym=gcv.max_lever_per_sym,
                stop_pct=gcv.stop_pct,
                trail_activate_pct=gcv.trail_activate_pct,
                trail_width_pct=gcv.trail_width_pct,
            ),
        )

        eqv = load_execq_cfg(self.db)
        self.execq = get_exec_quality(ExecQConfig(
            window_sec=int(eqv.window_sec),
            alert_p90_bps=float(eqv.alert_p90_bps),
            min_fills=int(eqv.min_fills),
            report_sec=int(eqv.report_sec),
        ))

        ol = load_order_ledger_cfg(self.db)
        self.order_ledger = get_order_ledger(
            self.db,
            OLConfig(
                window_sec=int(ol.window_sec),
                report_sec=int(ol.report_sec),
                min_orders=int(ol.min_orders),
            ),
        )
        kcv = load_kpi_cfg(self.db)
        self.kpi = KPIReporter(KPIConfig(
            enabled=kcv.enabled,
            report_sec=kcv.report_sec,
            to_discord=kcv.to_discord,
            only_on_change=kcv.only_on_change,
        ))
        # REPLAY 엔진 준비 (라이브 스트림과 병행하지 않도록 ENV로 제어)
        rcv = load_replay_cfg(self.db)
        self.replay = ReplayEngine(
            self.bus, self.db,
            ReplayConfig(
                enabled=rcv.enabled,
                src=rcv.src,
                speed=rcv.speed,
                loop=rcv.loop,
                default_interval=rcv.default_interval,
            ),
        )
        ohv = load_ops_http_cfg(self.db)
        self.ops_http = OpsHttp(self.bus, OpsHttpConfig(
            enabled=ohv.enabled,
            host=ohv.host,
            port=int(ohv.port),
            ready_max_skew_s=float(ohv.ready_max_skew_s),
        ))

        self._stop = threading.Event()
        self._threads: List[threading.Thread] = []

        # 부팅 요약
        log.info("[BOOT_ENV_SUMMARY] MODE=%s, SYMBOLS=%s, TF_EXEC=%s, TF_SIGNAL=%s", self.mode, self.symbols, self.tf_exec, self.kline_intervals)
        for k in ("DB_PATH", "CONFIG_PATH", "PATCH_LOG"):
            if os.getenv(k):
                log.info("[BOOT_PATH] %s=%s", k, os.getenv(k))

    # -------- optional: simple REST poller (mark price) ----------
    def _price_poller(self, symbol: str, interval_s: float = 3.0) -> None:
        while not self._stop.is_set():
            r = self.cli_data.mark_price(symbol)
            if r.get("ok"):
                d = r["data"]
                price = float(d.get("markPrice", 0.0))
                ts = int(d.get("time") or int(time.time() * 1000))
                self.bus.update_mark(symbol, price, ts)
                log.debug("[PRICE_POLL] %s price=%s ts=%s", symbol, price, ts)
            time.sleep(interval_s)

    # [ANCHOR:ORCH_INTENT_SOURCE]
    def on_bar_close(self, sym: str, itv: str, bus) -> None:
        from ftm2.utils.env import env_str, env_bool
        mode = env_str("STRAT_MODE", "ensemble")
<<<<<<< HEAD
        dummy_enabled = env_bool("DUMMY_INTENT", False)
=======
        dummy_enabled = env_bool("INTENT_DUMMY", False)
>>>>>>> 294bc389
        intent = None
        if mode == "ensemble":
            rows = self.forecast.process_snapshot(bus.snapshot())
            for r in rows:
                if r.get("symbol") == sym:
                    fc = r.get("forecast", {})
                    intent = {
                        "dir": fc.get("stance", "FLAT"),
                        "score": float(fc.get("score", 0.0)),
                        "reason": "ENSEMBLE",
                        "tf": itv,
                        "ts": int(r.get("T") or 0),
                    }
                    break
        if intent is None and dummy_enabled:
            import random, time as _t
            sc = round(random.uniform(-0.9, 0.9), 1)
            d = "LONG" if sc > 0 else "SHORT" if sc < 0 else "FLAT"
            intent = {"dir": d, "score": float(sc), "reason": "DUMMY", "tf": itv, "ts": int(_t.time() * 1000)}
        if intent is None:
            return
        if intent.get("reason") == "DUMMY" and not dummy_enabled:
            log.debug("[INTENT] skip(dummy)")
            return
        bus.update_intent(sym, intent)
        if self.exec_router.cfg.active and getattr(self, "cli_trade", None) and getattr(self.cli_trade, "order_active", False):
            self.exec_router.route(intent)
        else:
            log.info("[INTENT] %s %s / %.1f / reason=%s", sym, intent["dir"], intent["score"], intent["reason"])
    # [ANCHOR:ORCH_INTENT_SOURCE] end

    def _features_loop(self, period_s: float = 0.5) -> None:
        """
        닫힌 봉을 감지해 피처 계산 후 StateBus에 갱신.
        """
        while not self._stop.is_set():
            snap = self.bus.snapshot()
            rows = self.feature_engine.process_snapshot(snap)
            for r in rows:
                self.bus.update_features(r["symbol"], r["interval"], r["features"])
                log.debug("[FEATURE_UPDATE] %s %s T=%s", r["symbol"], r["interval"], r["T"])
            time.sleep(period_s)


    def _regime_loop(self, period_s: float = 0.5) -> None:
        """
        닫힌 봉 기반 피처에서 레짐을 산출하고, 변경 시만 StateBus/알림을 갱신한다.
        """
        while not self._stop.is_set():
            snap = self.bus.snapshot()
            changes = self.regime.process_snapshot(snap)
            for chg in changes:
                sym = chg["symbol"]
                itv = chg["interval"]
                reg = chg["regime"]
                self.bus.update_regime(sym, itv, reg)
                msg = (
                    f"🧭 레짐 전환 — {sym}/{itv}: **{reg['label']}** "
                    f"(코드: {reg['code']}, ema={reg['ema_spread']:.5f}, rv_pr={reg['rv_pr']:.3f})"
                )
                log.info(msg)
                try:
                    self.db.record_event("INFO", "regime", msg)
                except Exception:
                    pass
                try:
                    enqueue_alert(msg, intent="logs")
                except Exception:
                    pass
            time.sleep(period_s)


    def _reload_cfg_loop(self, period_s: float = 10.0) -> None:
        """
        DB/ENV에서 예측 파라미터를 주기적으로 재로딩.
        변경이 감지되면 self.forecast.cfg 를 교체한다.
        """
        import dataclasses
        while not self._stop.is_set():
            try:
                new_cfg = load_forecast_cfg(self.db)
                if dataclasses.asdict(new_cfg) != dataclasses.asdict(self.forecast.cfg):
                    self.forecast.cfg = new_cfg
                    log.info("[FORECAST_CFG_RELOAD] 가중치/임계 업데이트 적용: %s", new_cfg)
            except Exception as e:
                log.warning("[FORECAST_CFG_RELOAD] 실패: %s", e)

            try:
                new_risk_view = load_risk_cfg(self.db)
                cur = self.risk.cfg
                if (
                    cur.risk_target_pct != new_risk_view.risk_target_pct
                    or cur.corr_cap_per_side != new_risk_view.corr_cap_per_side
                    or cur.day_max_loss_pct != new_risk_view.day_max_loss_pct
                    or cur.atr_k != new_risk_view.atr_k
                    or cur.min_notional != new_risk_view.min_notional
                    or cur.equity_override != new_risk_view.equity_override
                ):
                    self.risk.cfg = RiskConfig(
                        risk_target_pct=new_risk_view.risk_target_pct,
                        corr_cap_per_side=new_risk_view.corr_cap_per_side,
                        day_max_loss_pct=new_risk_view.day_max_loss_pct,
                        atr_k=new_risk_view.atr_k,
                        min_notional=new_risk_view.min_notional,
                        equity_override=new_risk_view.equity_override,
                    )
                    log.info("[RISK_CFG_RELOAD] 적용: %s", self.risk.cfg)
            except Exception as e:
                log.warning("[RISK_CFG_RELOAD] 실패: %s", e)

            try:
                new_exec = load_exec_cfg(self.db)
                cur = self.exec_router.cfg
                if (
                    cur.active != new_exec.active
                    or cur.cooldown_s != new_exec.cooldown_s
                    or cur.tol_rel != new_exec.tol_rel
                    or cur.tol_abs != new_exec.tol_abs
                    or cur.order_type != new_exec.order_type
                    or cur.reduce_only != new_exec.reduce_only
                ):
                    self.exec_router.cfg = ExecConfig(
                        active=new_exec.active,
                        cooldown_s=new_exec.cooldown_s,
                        tol_rel=new_exec.tol_rel,
                        tol_abs=new_exec.tol_abs,
                        order_type=new_exec.order_type,
                        reduce_only=new_exec.reduce_only,
                    )
                    log.info("[EXEC_CFG_RELOAD] 적용: %s", self.exec_router.cfg)
            except Exception as e:
                log.warning("[EXEC_CFG_RELOAD] 실패: %s", e)

            try:
                new_pcv = load_protect_cfg(self.db)
                rc = self.reconciler.cfg
                if (
                    rc.slip_warn_pct != new_pcv.slip_warn_pct
                    or rc.slip_max_pct != new_pcv.slip_max_pct
                    or rc.stale_rel != new_pcv.stale_rel
                    or rc.stale_secs != new_pcv.stale_secs
                    or rc.eps_rel != new_pcv.eps_rel
                    or rc.eps_abs != new_pcv.eps_abs
                    or rc.partial_timeout_s != new_pcv.partial_timeout_s
                    or rc.cancel_on_stale != new_pcv.cancel_on_stale

                ):
                    self.reconciler.cfg = ProtectConfig(
                        slip_warn_pct=new_pcv.slip_warn_pct,
                        slip_max_pct=new_pcv.slip_max_pct,
                        stale_rel=new_pcv.stale_rel,
                        stale_secs=new_pcv.stale_secs,
                        eps_rel=new_pcv.eps_rel,
                        eps_abs=new_pcv.eps_abs,
                        partial_timeout_s=new_pcv.partial_timeout_s,
                        cancel_on_stale=new_pcv.cancel_on_stale,

                    )
                    log.info("[PROTECT_CFG_RELOAD] 적용: %s", self.reconciler.cfg)
            except Exception as e:
                log.warning("[PROTECT_CFG_RELOAD] 실패: %s", e)

            try:
                new_oov = load_open_orders_cfg(self.db)
                cur = self.oo_mgr.cfg
                if (cur.enabled != new_oov.enabled or
                    cur.poll_s != new_oov.poll_s or
                    cur.stale_secs != new_oov.stale_secs or
                    cur.price_drift_pct != new_oov.price_drift_pct or
                    cur.cancel_on_day_cut != new_oov.cancel_on_day_cut or
                    cur.max_open_per_sym != new_oov.max_open_per_sym):
                    self.oo_mgr.cfg = OOConfig(
                        enabled=new_oov.enabled,
                        poll_s=new_oov.poll_s,
                        stale_secs=new_oov.stale_secs,
                        price_drift_pct=new_oov.price_drift_pct,
                        cancel_on_day_cut=new_oov.cancel_on_day_cut,
                        max_open_per_sym=new_oov.max_open_per_sym,
                    )
                    log.info('[OO_CFG_RELOAD] 적용: %s', self.oo_mgr.cfg)
            except Exception as e:
                log.warning('[OO_CFG_RELOAD] 실패: %s', e)
            try:
                new_eqv = load_execq_cfg(self.db)
                cur = self.execq.cfg
                if (
                    cur.window_sec != new_eqv.window_sec or
                    cur.alert_p90_bps != new_eqv.alert_p90_bps or
                    cur.min_fills != new_eqv.min_fills or
                    cur.report_sec != new_eqv.report_sec
                ):
                    self.execq.cfg = ExecQConfig(
                        window_sec=new_eqv.window_sec,
                        alert_p90_bps=new_eqv.alert_p90_bps,
                        min_fills=new_eqv.min_fills,
                        report_sec=new_eqv.report_sec,
                    )
                    log.info('[EQ_CFG_RELOAD] 적용: %s', self.execq.cfg)
            except Exception as e:
                log.warning('[EQ_CFG_RELOAD] 실패: %s', e)
            try:

                new_gcv = load_guard_cfg(self.db)
                cur = self.guard.cfg
                if (
                    cur.enabled != new_gcv.enabled or
                    cur.max_lever_total != new_gcv.max_lever_total or
                    cur.max_lever_per_sym != new_gcv.max_lever_per_sym or
                    cur.stop_pct != new_gcv.stop_pct or
                    cur.trail_activate_pct != new_gcv.trail_activate_pct or
                    cur.trail_width_pct != new_gcv.trail_width_pct
                ):
                    self.guard.cfg = GuardConfig(
                        enabled=new_gcv.enabled,
                        max_lever_total=new_gcv.max_lever_total,
                        max_lever_per_sym=new_gcv.max_lever_per_sym,
                        stop_pct=new_gcv.stop_pct,
                        trail_activate_pct=new_gcv.trail_activate_pct,
                        trail_width_pct=new_gcv.trail_width_pct,
                    )
                    log.info("[GUARD][CFG] 업데이트 적용: %s", self.guard.cfg)
            except Exception as e:
                log.warning("[GUARD][CFG] reload fail: %s", e)

            try:
                new_k = load_kpi_cfg(self.db)
                cur = self.kpi.cfg
                if (
                    cur.enabled != new_k.enabled
                    or cur.report_sec != new_k.report_sec
                    or cur.to_discord != new_k.to_discord
                    or cur.only_on_change != new_k.only_on_change
                ):
                    self.kpi.cfg = KPIConfig(
                        new_k.enabled,
                        new_k.report_sec,
                        new_k.to_discord,
                        new_k.only_on_change,
                    )
                    log.info("[KPI] cfg reload: %s", self.kpi.cfg)
            except Exception as e:
                log.warning("[KPI] cfg reload err: %s", e)

            time.sleep(period_s)


    def _forecast_loop(self, period_s: float = 0.5) -> None:
        """
        닫힌 봉 시점에 앙상블 예측을 계산하고 StateBus/DB/알림을 갱신.
        """
        while not self._stop.is_set():
            snap = self.bus.snapshot()
            rows = self.forecast.process_snapshot(snap)
            for r in rows:
                fc = r["forecast"]
                sym = r["symbol"]
                itv = r["interval"]
                self.bus.update_forecast(sym, itv, fc)
                try:
                    msg = (
                        f"🎯 예측 — {sym}/{itv}: score={fc['score']:.3f} "
                        f"p_up={fc['prob_up']:.3f} stance={fc['stance']} (regime={fc['regime']})"
                    )
                    self.db.record_event("INFO", "forecast", msg)
                except Exception:
                    pass
                try:
                    if abs(fc["score"]) >= self.forecast.cfg.strong_thr:
                        arrow = "⬆️" if fc["score"] > 0 else "⬇️"
                        enqueue_alert(
                            f"{arrow} **강신호** — {sym}/{itv} score={fc['score']:.3f} p_up={fc['prob_up']:.3f} regime={fc['regime']}"
                        )
                except Exception:
                    pass
            time.sleep(period_s)


    def _risk_loop(self, period_s: float = 0.5) -> None:
        """
        예측/피처/마크를 바탕으로 목표 포지션을 산출하고 버스/DB/알림을 갱신.
        """
        day_cut_sent = None
        while not self._stop.is_set():
            snap = self.bus.snapshot()
            targets = self.risk.process_snapshot(snap)

            eq = resolve_equity(self.bus)
            long_used = sum(t["target_notional"] for t in targets if t["target_qty"] > 0.0)
            short_used = sum(t["target_notional"] for t in targets if t["target_qty"] < 0.0)

            mapping = {t["symbol"]: t for t in targets}
            self.bus.set_targets(mapping)
            self.bus.set_risk_state({
                "equity": eq,
                "day_pnl_pct": self.risk._day_pnl_pct(snap),
                "day_cut": self.risk.day_cut_on,
                "used_long_ratio": (long_used / eq) if eq > 0 else 0.0,
                "used_short_ratio": (short_used / eq) if eq > 0 else 0.0,
                "corr_cap_per_side": self.risk.cfg.corr_cap_per_side,
            })

            for t in targets:
                log.info(
                    "[RISK] %s side=%s qty=%.6f notional=%.2f reason=%s",
                    t["symbol"],
                    t["side"],
                    t["target_qty"],
                    t["target_notional"],
                    t["reason"],
                )
                try:
                    self.db.record_event(
                        "INFO",
                        "risk",
                        f"{t['symbol']} {t['side']} qty={t['target_qty']:.6f} notional={t['target_notional']:.2f} {t['reason']}",
                    )
                except Exception:
                    pass

            if self.risk.day_cut_on and day_cut_sent is not True:
                msg = (
                    f"🛑 데일리컷 발동: 당일 손실률 ≤ -{self.risk.cfg.day_max_loss_pct:.2f}% — 모든 타깃 0으로 설정"
                )
                log.warning("[DAY_CUT] on")
                try:
                    enqueue_alert(msg, intent="logs")
                    self.db.record_event("WARN", "risk", "DAY_CUT_ON")
                except Exception:
                    pass
                day_cut_sent = True
            elif (not self.risk.day_cut_on) and day_cut_sent is not False:
                log.info("[DAY_CUT] off")
                day_cut_sent = False

            time.sleep(period_s)


    def _exec_loop(self, period_s: float = 1.0) -> None:
        """
        RiskEngine이 계산한 targets를 소비하여 주문(또는 드라이런)을 수행.
        """
        while not self._stop.is_set():
            snap = self.bus.snapshot()
            # [ANCHOR:STRAT_ROUTE] begin
            if not is_exec_enabled(self.bus):
                log.info("[EXEC] disabled (source=PANEL|ENV)")
                time.sleep(period_s)
                continue
            # [ANCHOR:STRAT_ROUTE] end
            try:
                res = self.exec_router.sync(snap)
                for r in res:
                    msg = (
                        f"{r['mode']} {r['symbol']} {r['side']} Δ={r['delta_qty']:.6f} "
                        f"qty={r['qty_sent']:.6f} {r['reason']}"
                    )
                    log.info("[EXEC] %s", msg)
                    try:
                        self.db.record_event("INFO", "exec", msg)
                    except Exception:
                        pass

                    # Order submit → Ledger
                    try:
                        self.order_ledger.on_submit({
                            "ts_submit": int(self.bus.snapshot().get("now_ts") or 0),
                            "symbol": r["symbol"],
                            "side": r.get("side"),
                            "type": self.exec_router.cfg.order_type,
                            "price": float((self.bus.snapshot().get("marks") or {}).get(r["symbol"], {}).get("price") or 0.0),
                            "orig_qty": float(r.get("qty_sent") or 0.0),
                            "mode": "LIVE" if self.exec_router.cfg.active else "DRY",
                            "reduce_only": bool("reduceOnly" in {}),
                            "client_order_id": None,
                            "order_id": str((r.get("result") or {}).get("orderId") or ""),
                        })
                    except Exception:
                        pass
            except Exception as e:
                log.warning("[EXEC_ERR] %s", e)
            time.sleep(period_s)

    # [ANCHOR:ORCH_EXEC_TOGGLE]
    async def on_exec_toggle(self, active: bool) -> None:
        # 실행 라우터 on/off
        self.exec_router.cfg.active = bool(active)
        if getattr(self, "cli_trade", None):
            self.cli_trade.order_active = bool(active)
        log.info("[EXEC] toggle active=%s source=PANEL", active)
<<<<<<< HEAD
=======

>>>>>>> 294bc389

    def _reconcile_loop(self, period_s: float = 0.5) -> None:
        while not self._stop.is_set():
            snap = self.bus.snapshot()
            try:
                res = self.reconciler.process(snap)
                if res.get("fills_saved"):
                    log.info(
                        "[RECON] fills_saved=%s slip_warns=%d nudges=%d",
                        res["fills_saved"],
                        len(res.get("slip_warns", [])),
                        len(res.get("nudges", [])),
                    )
            except Exception as e:
                log.warning("[RECON] loop err: %s", e)
            time.sleep(period_s)



    def _oo_loop(self) -> None:
        while not self._stop.is_set():
            snap = self.bus.snapshot()
            try:
                res = self.oo_mgr.poll_once(snap)
                if res.get('cancelled'):
                    for c in res['cancelled']:
                        msg = '🧹 오더 취소 — {symbol} oid={orderId} ({reason})'.format(**c)
                        log.info('[OO] %s', msg)
                        try:
                            self.db.record_event('INFO', 'open_orders', msg)
                        except Exception:
                            pass
            except Exception as e:
                log.warning('[OO] loop err: %s', e)
            time.sleep(max(0.5, float(self.oo_mgr.cfg.poll_s)))


    def _guard_loop(self, period_s: float = 0.5) -> None:
        while not self._stop.is_set():
            snap = self.bus.snapshot()
            try:
                acts = self.guard.process(snap)
                if acts:
                    try:
                        self.bus.set_guard_state({"last_actions": acts[-5:]})
                    except Exception:
                        pass
                    for a in acts:
                        msg = f"{a['action']} {a['symbol']} qty={a['qty']:.6f} reason={a['reason']}"
                        self.db.record_event("WARN", "guard", msg)
            except Exception as e:
                log.warning("[GUARD] loop err: %s", e)
            time.sleep(period_s)


    def _execq_loop(self) -> None:
        """
        롤링 윈도우 실행 품질을 주기 보고하고 임계 초과 시 알림.
        """
        from ftm2.discord_bot.notify import enqueue_alert as _alert
        while not self._stop.is_set():
            try:
                s = self.execq.summary()
                try:
                    self.bus.set_guard_state({**(self.bus.snapshot().get("guard") or {}), "exec_quality": s})
                except Exception:
                    pass
                if s.get("samples", 0) >= self.execq.cfg.min_fills:
                    p90 = float((s.get("slip_bps_overall") or {}).get("p90") or 0.0)
                    msg = (
                        f"📊 실행 품질 — 샘플 {s['samples']}개 / bps(avg={s['slip_bps_overall']['avg']:.2f}, "
                        f"p50={s['slip_bps_overall']['p50']:.2f}, p90={p90:.2f}) / 넛지 {s['nudges']} / 취소 {s['cancels']}"
                    )
                    try:
                        self.db.record_event("INFO", "exec_quality", msg)
                    except Exception:
                        pass
                    if p90 >= self.execq.cfg.alert_p90_bps:
                        try:
                            _alert(
                                f"🚨 실행 슬리피지 경보 — p90={p90:.1f}bps (임계 {self.execq.cfg.alert_p90_bps:.1f}bps 초과)",
                                intent="logs",
                            )
                        except Exception:
                            pass
            except Exception as e:
                log.warning("[EQ] loop err: %s", e)
            time.sleep(max(2.0, float(self.execq.cfg.report_sec)))

    def _order_ledger_loop(self) -> None:
        while not self._stop.is_set():
            try:
                s = self.order_ledger.summary()
                try:
                    g = self.bus.snapshot().get("guard") or {}
                    g2 = {**g, "exec_ledger": s}
                    self.bus.set_guard_state(g2)
                except Exception:
                    pass
                if s.get("orders", 0) >= self.order_ledger.cfg.min_orders:
                    msg = (
                        f"🧾 주문원장 — {s['orders']}건 / "
                        f"체결률={s['fill_rate']*100:.1f}% 취소율={s['cancel_rate']*100:.1f}% "
                        f"TTF(avg={s['avg_ttf_ms']:.0f}ms,p50={s['p50_ttf_ms']:.0f}ms)"
                    )
                    try:
                        self.db.record_event("INFO", "order_ledger", msg)
                    except Exception:
                        pass
            except Exception as e:
                log.warning("[LEDGER] loop err: %s", e)
            time.sleep(max(5.0, float(self.order_ledger.cfg.report_sec)))


    def _kpi_loop(self) -> None:
        while not self._stop.is_set():
            snap = self.bus.snapshot()
            try:
                if not self.kpi.cfg.enabled:
                    time.sleep(2.0)
                    continue
                k = self.kpi.compute(snap)
                try:
                    cur = self.bus.snapshot().get("monitor") or {}
                    self.bus.set_monitor_state({**cur, "kpi": k})
                except Exception:
                    pass
                if self.kpi.should_post(k):
                    txt = self.kpi.format_text(k)
                    log.info("[KPI] %s", txt.replace("\n", " | "))
                    if self.kpi.cfg.to_discord:
                        try:
                            enqueue_alert(txt, intent="panel")
                        except Exception:
                            pass
                else:
                    log.debug("[KPI][SKIP] no-change")
            except Exception as e:
                log.warning("[KPI] loop err: %s", e)
            time.sleep(max(3.0, float(self.kpi.cfg.report_sec)))

    # [ANCHOR:ORCH_EQUITY_LOOP] begin
    def _equity_loop(self, period_s: int | None = None) -> None:
        period = _clamped_interval("EQUITY_POLL_SEC", period_s or 20, 5)
        backoff = period
        while not self._stop.is_set():
            try:
                snap = self.cli_trade.account_snapshot()  # ← 단일 진실원
                if snap:
                    eq = float(snap.get("equity", 0.0))
                    wall = float(snap.get("wallet", 0.0))
                    avail = float(snap.get("avail", 0.0))

                    if not hasattr(self.bus, "state"):
                        class _S:  # type: ignore
                            pass

                        self.bus.state = _S()
                    self.bus.state.equity_usdt = eq

                    self.bus.set_account(
                        {
                            "ccy": "USDT",
                            "totalWalletBalance": wall,
                            "availableBalance": avail,
                            "totalUnrealizedProfit": float(snap.get("upnl", 0.0)),
                            "totalMarginBalance": eq,
                            # 호환 키
                            "wallet": wall,
                            "avail": avail,
                            "upnl": float(snap.get("upnl", 0.0)),
                            "equity": eq,
                        }
                    )
                    log.info(
                        "[EQUITY] updated: totalWallet=%.2f available=%.2f equity=%.2f src=ACCOUNT",
                        wall,
                        avail,
                        eq,
                    )
                    backoff = period
            except Exception as e:
                log.warning(
                    "E_BAL_POLL_FAIL code=%s msg=%s backoff=%ss",
                    getattr(e, "code", ""),
                    getattr(e, "msg", str(e)),
                    backoff,
                )
                time.sleep(backoff)
                backoff = min(backoff * 2, period * 5)
                continue
            _sleep_with_jitter(period)
    # [ANCHOR:ORCH_EQUITY_LOOP] end

    def _positions_loop(self, period_s: int | None = None) -> None:
        period = period_s or env_int("POSITIONS_POLL_SEC", 10)
        backoff = period
        while not self._stop.is_set():
            try:
<<<<<<< HEAD
                pos = self.cli_trade.fetch_positions(self.symbols)
                if pos:
                    self.bus.set_positions(pos)
            except Exception as e:
                log.warning("E_POS_POLL_FAIL %r backoff=%s", e, backoff)
                time.sleep(backoff)
                backoff = min(backoff * 2, period * 5)
                continue
            backoff = period
            time.sleep(period)
=======
                snap = self.cli_trade.fetch_equity()
                wallet = float(snap.get("wallet", 0.0))
                avail = float(snap.get("available", 0.0))
                equity = float(snap.get("totalMarginBalance", wallet))
                upnl = float(snap.get("totalUnrealizedProfit", 0.0))
                if not hasattr(self.bus, "state"):
                    class _S:  # type: ignore
                        pass
                    self.bus.state = _S()
                self.bus.state.equity_usdt = equity
                self.bus.set_account(
                    {
                        "ccy": "USDT",
                        "totalWalletBalance": wallet,
                        "availableBalance": avail,
                        "totalUnrealizedProfit": upnl,
                        "totalMarginBalance": equity,
                        "wallet": wallet,
                        "avail": avail,
                        "upnl": upnl,
                        "equity": equity,
                    }
                )
                log.info("[EQUITY] totalWallet=%.2f available=%.2f src=ACCOUNT", wallet, avail)
                backoff = period
            except Exception as e:
                log.warning("E_BAL_POLL_FAIL %r backoff=%s", e, backoff)
                time.sleep(backoff)
                backoff = min(backoff * 2, period * 5)
                continue
        time.sleep(period)
    # [ANCHOR:ORCH_EQUITY_LOOP] end
>>>>>>> 294bc389

    def _positions_loop(self, period_s: int | None = None) -> None:
        period = period_s or env_int("POSITIONS_POLL_SEC", 10)
        backoff = period
        while not self._stop.is_set():
            try:
                pos = self.cli_trade.fetch_positions(self.symbols)
                if pos:
                    self.bus.set_positions(pos)
            except Exception as e:
                log.warning("E_POS_POLL_FAIL %r backoff=%s", e, backoff)
                time.sleep(backoff)
                backoff = min(backoff * 2, period * 5)
                continue
            backoff = period
            time.sleep(period)


    def _warmup(self, n: int = 800) -> None:
        for s in self.symbols:
            for tf in self.kline_intervals:
                try:

                    self.cli_trade.ensure_http()
                except Exception as e:
                    log.warning(
                        "WARMUP_FAIL %s %s HTTP driver not available (%s)", s, tf, e
                    )
                    return
                try:

                    rows = get_klines(s, tf, limit=n)
                except Exception as e:
                    log.warning("WARMUP_FAIL %s %s %s", s, tf, e)
                    continue
                for r in rows:
                    try:
                        bar = {
                            "t": int(r[0]),
                            "T": int(r[6]),
                            "o": float(r[1]),
                            "h": float(r[2]),
                            "l": float(r[3]),
                            "c": float(r[4]),
                            "v": float(r[5]),
                            "x": True,
                        }
                    except Exception:
                        continue
                    self.bus.update_kline(s, tf, bar)
                    self.feature_engine.update(s, tf, self.bus)
                    self.regime.update(s, tf, self.bus)
                log.info("[WARMUP] %s/%s bars=%d", s, tf, len(rows))


    def start(self) -> None:
        # 심볼별 마크프라이스 폴러는 M1.1 임시 → WS로 대체
        # for sym in self.symbols:
        #     t = threading.Thread(target=self._price_poller, args=(sym,), name=f"poll:{sym}", daemon=True)
        #     t.start()
        #     self._threads.append(t)

        # HIST warmup
        self._warmup()

        # WS 스트림 또는 리플레이 시작
        if getattr(self.replay.cfg, "enabled", False):
            log.info("[APP] REPLAY 모드: 파일=%s 속도=%.2fx", self.replay.cfg.src, self.replay.cfg.speed)
            try:
                self.replay.start()
            except Exception as e:
                log.warning("[APP][REPLAY] 시작 실패: %s", e)
        else:
            self.streams.start()

        # KPI 초기화 전에 계좌/포지션을 한 번 갱신해 초기 값이 남지 않도록
        try:
            snap = self.cli_trade.account_snapshot()
            if snap:
                self.bus.set_account({
                    "ccy": "USDT",
                    "totalWalletBalance": snap.get("wallet", 0.0),
                    "availableBalance": snap.get("avail", 0.0),
                    "totalUnrealizedProfit": snap.get("upnl", 0.0),
                    "totalMarginBalance": snap.get("equity", 0.0),
                    "wallet": snap.get("wallet", 0.0),
                    "avail": snap.get("avail", 0.0),
                    "upnl": snap.get("upnl", 0.0),
                    "equity": snap.get("equity", 0.0),
                })
                log.info("[EQUITY] bootstrap: totalMarginBalance=%.2f", snap.get("equity", 0.0))

                try:
                    k = self.kpi.compute(self.bus.snapshot())
                    cur = self.bus.snapshot().get("monitor") or {}
                    self.bus.set_monitor_state({**cur, "kpi": k})
                except Exception:
                    pass
        except Exception as e:
            log.warning("E_EQUITY_BOOTSTRAP %s", e)
        try:
            pos = self.cli_trade.fetch_positions(self.symbols)
            if pos:
                self.bus.set_positions(pos)
        except Exception:
            pass

        # 피처 루프 시작
        t = threading.Thread(target=self._features_loop, name="features", daemon=True)
        t.start()
        self._threads.append(t)

        # 레짐 루프 시작
        t = threading.Thread(target=self._regime_loop, name="regime", daemon=True)
        t.start()
        self._threads.append(t)

        # 예측 루프 시작
        t = threading.Thread(target=self._forecast_loop, name="forecast", daemon=True)
        t.start()
        self._threads.append(t)

        # 리스크 루프 시작
        t = threading.Thread(target=self._risk_loop, name="risk", daemon=True)
        t.start()
        self._threads.append(t)

        # 실행 루프 시작
        t = threading.Thread(target=self._exec_loop, name="exec", daemon=True)
        t.start()
        self._threads.append(t)

        # 리컨실 루프 시작
        t = threading.Thread(target=self._reconcile_loop, name="reconcile", daemon=True)
        t.start()
        self._threads.append(t)
        
        # 오픈오더 루프 시작
        t = threading.Thread(target=self._oo_loop, name="open-orders", daemon=True)
        t.start()
        self._threads.append(t)

        # 가드 루프 시작
        t = threading.Thread(target=self._guard_loop, name="guard", daemon=True)
        t.start()
        self._threads.append(t)

        # 실행 품질 루프 시작
        t = threading.Thread(target=self._execq_loop, name="exec-quality", daemon=True)
        t.start()
        self._threads.append(t)

        # 주문 원장 리포트 루프 시작
        t = threading.Thread(target=self._order_ledger_loop, name="order-ledger", daemon=True)
        t.start()
        self._threads.append(t)

        # KPI 루프 시작
        t = threading.Thread(target=self._kpi_loop, name="kpi", daemon=True)
        t.start()
        self._threads.append(t)

<<<<<<< HEAD
        # Equity 폴링 루프 시작(중복 방지)
        with _equity_lock:
            global _EQUITY_LOOP_STARTED
            if not _EQUITY_LOOP_STARTED:
                te = threading.Thread(target=self._equity_loop, name="equity-poll", daemon=True)
                te.start()
                self._threads.append(te)
                _EQUITY_LOOP_STARTED = True
=======
        # Equity 폴링 (중복 방지)
        if not getattr(self, "_equity_thread_started", False):
            te = threading.Thread(target=self._equity_loop, name="equity-poll", daemon=True)
            te.start()
            self._threads.append(te)
            self._equity_thread_started = True
>>>>>>> 294bc389

        # Positions 폴링 (중복 방지)
        if not getattr(self, "_pos_thread_started", False):
            tp = threading.Thread(target=self._positions_loop, name="pos-poll", daemon=True)
            tp.start()
            self._threads.append(tp)
            self._pos_thread_started = True
<<<<<<< HEAD
=======

        # Positions 폴링 루프 시작
        t = threading.Thread(target=self._positions_loop, name="pos-poll", daemon=True)
        t.start()
        self._threads.append(t)
>>>>>>> 294bc389

        # 설정 핫리로드
        t = threading.Thread(target=self._reload_cfg_loop, name="cfg-reload", daemon=True)
        t.start()
        self._threads.append(t)

        # 더미 전략 루프
<<<<<<< HEAD
        if env_bool("DUMMY_INTENT", False):
            st = threading.Thread(target=self._strategy_loop, name="strategy", daemon=True)
            st.start()
            self._threads.append(st)
        else:
            log.info("[STRATEGY] dummy-intent disabled (DUMMY_INTENT=0)")

        # 하트비트 스레드(중복 방지)
        with _heartbeat_lock:
            global _HEARTBEAT_STARTED
            if not _HEARTBEAT_STARTED:
                t = threading.Thread(target=self._heartbeat, name="heartbeat", daemon=True)
                t.start()
                self._threads.append(t)
                _HEARTBEAT_STARTED = True
=======
        if env_bool("INTENT_DUMMY", False):
            st = threading.Thread(target=self._strategy_loop, name="strategy", daemon=True)
            st.start()
            self._threads.append(st)


        # 하트비트 스레드
        t = threading.Thread(target=self._heartbeat, name="heartbeat", daemon=True)
        t.start()
        self._threads.append(t)
>>>>>>> 294bc389


        # Discord 봇 (토큰 없으면 내부에서 자동 비활성 로그 후 종료)
        if (os.getenv("DISCORD_ENABLED", "true").lower() in ("1", "true", "yes")):
            dt = threading.Thread(target=run_discord_bot, args=(self.bus,), name="discord-bot", daemon=True)
            dt.start()
            self._threads.append(dt)

        try:
            self.ops_http.start()
        except Exception as e:
            log.warning("[OPS_HTTP] start err: %s", e)

        # 시그널 핸들
        try:
            signal.signal(signal.SIGINT, self._signal_stop)
            signal.signal(signal.SIGTERM, self._signal_stop)
        except Exception:
            pass

    def _heartbeat(self, period_s: int = 10) -> None:
        while not self._stop.is_set():
            # 계정/포지션 주기 갱신
            try:
                snap = self.cli_trade.account_snapshot()
                if snap:
                    self.bus.set_account({
                        "ccy": "USDT",
                        "totalWalletBalance": snap.get("wallet", 0.0),
                        "availableBalance": snap.get("avail", 0.0),
                        "totalUnrealizedProfit": snap.get("upnl", 0.0),
                        "totalMarginBalance": snap.get("equity", 0.0),
                        "wallet": snap.get("wallet", 0.0),
                        "avail": snap.get("avail", 0.0),
                        "upnl": snap.get("upnl", 0.0),
                        "equity": snap.get("equity", 0.0),
                    })
                    log.info("[EQUITY] updated: totalMarginBalance=%.2f src=ACCOUNT", snap.get("equity", 0.0))

                    try:
                        k = self.kpi.compute(self.bus.snapshot())
                        cur = self.bus.snapshot().get("monitor") or {}
                        self.bus.set_monitor_state({**cur, "kpi": k})
                    except Exception:
                        pass

            except Exception as e:
                log.warning("E_EQUITY_POLL_FAIL %s", e)
            try:
                pos = self.cli_trade.fetch_positions(self.symbols)
                if pos:
                    self.bus.set_positions(pos)
            except Exception:
                pass

            snap = self.bus.snapshot()
            marks = snap["marks"]
            lines = []
            for s in self.symbols:
                if s in marks:
                    lines.append(f"{s}={marks[s]['price']}")
            uptime = self.bus.uptime_s()
            log.info("[HEARTBEAT] mode=%s uptime=%ss symbols=%d marks={%s}", self.mode, uptime, len(marks), ", ".join(lines))
            time.sleep(period_s)

    def _strategy_loop(self, period_s: float = 1.0) -> None:
        """
        닫힌 봉을 감지해 더미 의도 신호를 방출(드라이런).
        - 콘솔 로그, DB events, Discord 알림(가능 시)
        """
        while not self._stop.is_set():
            snap = self.bus.snapshot()
            intents = self.forecaster.evaluate(snap)
            for it in intents:
                sym = it["symbol"]
                side = it["side"]
                sc = float(it["score"])
                bp = abs(sc) * 10000.0
                msg = f"📡 {sym} 의도만: **{side}** / +{bp:.1f} / 사유: DUMMY"
                log.info("[INTENT] %s", msg)
                try:
                    self.db.record_event("INFO", "intent", msg)
                except Exception:
                    pass
                try:
                    enqueue_alert(msg, intent="signals")
                except Exception:
                    pass
            time.sleep(period_s)


    def _signal_stop(self, *_):
        log.info("[SHUTDOWN] stop requested")
        self.stop()

    def stop(self) -> None:
        if self._stop.is_set():
            return
        self._stop.set()
        try:
            self.streams.stop_all()
        except Exception:
            pass
        try:
            self.replay.stop()
        except Exception:
            pass
        try:
            self.ops_http.stop()
        except Exception:
            pass
        for t in list(self._threads):
            if t.is_alive():
                t.join(timeout=2.0)
        try:
            self.db.record_event("INFO", "system", "shutdown")
            self.db.close()
        except Exception:
            pass

        log.info("[SHUTDOWN] orchestrator stopped")


def run() -> None:
    orch = Orchestrator()
    orch.start()
    try:
        while True:
            time.sleep(1.0)
    except KeyboardInterrupt:
        orch.stop()


if __name__ == "__main__":
    run()<|MERGE_RESOLUTION|>--- conflicted
+++ resolved
@@ -479,11 +479,8 @@
     def on_bar_close(self, sym: str, itv: str, bus) -> None:
         from ftm2.utils.env import env_str, env_bool
         mode = env_str("STRAT_MODE", "ensemble")
-<<<<<<< HEAD
         dummy_enabled = env_bool("DUMMY_INTENT", False)
-=======
-        dummy_enabled = env_bool("INTENT_DUMMY", False)
->>>>>>> 294bc389
+
         intent = None
         if mode == "ensemble":
             rows = self.forecast.process_snapshot(bus.snapshot())
@@ -873,10 +870,7 @@
         if getattr(self, "cli_trade", None):
             self.cli_trade.order_active = bool(active)
         log.info("[EXEC] toggle active=%s source=PANEL", active)
-<<<<<<< HEAD
-=======
-
->>>>>>> 294bc389
+
 
     def _reconcile_loop(self, period_s: float = 0.5) -> None:
         while not self._stop.is_set():
@@ -1076,7 +1070,7 @@
         backoff = period
         while not self._stop.is_set():
             try:
-<<<<<<< HEAD
+
                 pos = self.cli_trade.fetch_positions(self.symbols)
                 if pos:
                     self.bus.set_positions(pos)
@@ -1087,40 +1081,7 @@
                 continue
             backoff = period
             time.sleep(period)
-=======
-                snap = self.cli_trade.fetch_equity()
-                wallet = float(snap.get("wallet", 0.0))
-                avail = float(snap.get("available", 0.0))
-                equity = float(snap.get("totalMarginBalance", wallet))
-                upnl = float(snap.get("totalUnrealizedProfit", 0.0))
-                if not hasattr(self.bus, "state"):
-                    class _S:  # type: ignore
-                        pass
-                    self.bus.state = _S()
-                self.bus.state.equity_usdt = equity
-                self.bus.set_account(
-                    {
-                        "ccy": "USDT",
-                        "totalWalletBalance": wallet,
-                        "availableBalance": avail,
-                        "totalUnrealizedProfit": upnl,
-                        "totalMarginBalance": equity,
-                        "wallet": wallet,
-                        "avail": avail,
-                        "upnl": upnl,
-                        "equity": equity,
-                    }
-                )
-                log.info("[EQUITY] totalWallet=%.2f available=%.2f src=ACCOUNT", wallet, avail)
-                backoff = period
-            except Exception as e:
-                log.warning("E_BAL_POLL_FAIL %r backoff=%s", e, backoff)
-                time.sleep(backoff)
-                backoff = min(backoff * 2, period * 5)
-                continue
-        time.sleep(period)
-    # [ANCHOR:ORCH_EQUITY_LOOP] end
->>>>>>> 294bc389
+
 
     def _positions_loop(self, period_s: int | None = None) -> None:
         period = period_s or env_int("POSITIONS_POLL_SEC", 10)
@@ -1283,7 +1244,6 @@
         t.start()
         self._threads.append(t)
 
-<<<<<<< HEAD
         # Equity 폴링 루프 시작(중복 방지)
         with _equity_lock:
             global _EQUITY_LOOP_STARTED
@@ -1292,14 +1252,6 @@
                 te.start()
                 self._threads.append(te)
                 _EQUITY_LOOP_STARTED = True
-=======
-        # Equity 폴링 (중복 방지)
-        if not getattr(self, "_equity_thread_started", False):
-            te = threading.Thread(target=self._equity_loop, name="equity-poll", daemon=True)
-            te.start()
-            self._threads.append(te)
-            self._equity_thread_started = True
->>>>>>> 294bc389
 
         # Positions 폴링 (중복 방지)
         if not getattr(self, "_pos_thread_started", False):
@@ -1307,14 +1259,7 @@
             tp.start()
             self._threads.append(tp)
             self._pos_thread_started = True
-<<<<<<< HEAD
-=======
-
-        # Positions 폴링 루프 시작
-        t = threading.Thread(target=self._positions_loop, name="pos-poll", daemon=True)
-        t.start()
-        self._threads.append(t)
->>>>>>> 294bc389
+
 
         # 설정 핫리로드
         t = threading.Thread(target=self._reload_cfg_loop, name="cfg-reload", daemon=True)
@@ -1322,7 +1267,6 @@
         self._threads.append(t)
 
         # 더미 전략 루프
-<<<<<<< HEAD
         if env_bool("DUMMY_INTENT", False):
             st = threading.Thread(target=self._strategy_loop, name="strategy", daemon=True)
             st.start()
@@ -1338,18 +1282,7 @@
                 t.start()
                 self._threads.append(t)
                 _HEARTBEAT_STARTED = True
-=======
-        if env_bool("INTENT_DUMMY", False):
-            st = threading.Thread(target=self._strategy_loop, name="strategy", daemon=True)
-            st.start()
-            self._threads.append(st)
-
-
-        # 하트비트 스레드
-        t = threading.Thread(target=self._heartbeat, name="heartbeat", daemon=True)
-        t.start()
-        self._threads.append(t)
->>>>>>> 294bc389
+
 
 
         # Discord 봇 (토큰 없으면 내부에서 자동 비활성 로그 후 종료)
