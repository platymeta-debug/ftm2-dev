--- conflicted
+++ resolved
@@ -82,10 +82,8 @@
         self.streams = StreamManager(self.cli, self.bus, self.symbols, self.kline_intervals, use_mark=True, use_user=True)
         self.forecaster = DummyForecaster(self.symbols, self.eval_interval)
         self.feature_engine = FeatureEngine(self.symbols, self.kline_intervals, FeatureConfig())
-<<<<<<< HEAD
         self.regime = RegimeClassifier(self.symbols, self.regime_interval, RegimeConfig())
-=======
->>>>>>> 955951b6
+
 
 
         self.db_path = os.getenv("DB_PATH") or "./runtime/trader.db"
@@ -130,7 +128,7 @@
                 log.debug("[FEATURE_UPDATE] %s %s T=%s", r["symbol"], r["interval"], r["T"])
             time.sleep(period_s)
 
-<<<<<<< HEAD
+
     def _regime_loop(self, period_s: float = 0.5) -> None:
         """
         닫힌 봉 기반 피처에서 레짐을 산출하고, 변경 시만 StateBus/알림을 갱신한다.
@@ -158,8 +156,7 @@
                     pass
             time.sleep(period_s)
 
-=======
->>>>>>> 955951b6
+
     def start(self) -> None:
         # 심볼별 마크프라이스 폴러는 M1.1 임시 → WS로 대체
         # for sym in self.symbols:
@@ -175,14 +172,12 @@
         t.start()
         self._threads.append(t)
 
-<<<<<<< HEAD
         # 레짐 루프 시작
         t = threading.Thread(target=self._regime_loop, name="regime", daemon=True)
         t.start()
         self._threads.append(t)
 
-=======
->>>>>>> 955951b6
+
         # 더미 전략 루프
         st = threading.Thread(target=self._strategy_loop, name="strategy", daemon=True)
         st.start()
