--- conflicted
+++ resolved
@@ -95,15 +95,12 @@
     from trade.open_orders import OpenOrdersManager, OOConfig  # type: ignore
     from core.config import load_open_orders_cfg  # type: ignore
 
-<<<<<<< HEAD
 try:
     from ftm2.trade.guard import PositionGuard, GuardConfig
     from ftm2.core.config import load_guard_cfg
 except Exception:  # pragma: no cover
     from trade.guard import PositionGuard, GuardConfig  # type: ignore
     from core.config import load_guard_cfg  # type: ignore
-=======
->>>>>>> 901221b4
 
 
 log = logging.getLogger("ftm2.orch")
@@ -180,10 +177,7 @@
                 cancel_on_stale=pcv.cancel_on_stale,
             ),
         )
-<<<<<<< HEAD
-=======
-
->>>>>>> 901221b4
+
         oov = load_open_orders_cfg(self.db)
         self.oo_mgr = OpenOrdersManager(
             self.cli, self.bus, self.exec_router,
@@ -197,7 +191,7 @@
             ),
         )
 
-<<<<<<< HEAD
+
         gcv = load_guard_cfg(self.db)
         self.guard = PositionGuard(
             self.bus, self.exec_router,
@@ -210,8 +204,7 @@
                 trail_width_pct=gcv.trail_width_pct,
             ),
         )
-=======
->>>>>>> 901221b4
+
 
 
 
@@ -350,10 +343,7 @@
                     or rc.eps_abs != new_pcv.eps_abs
                     or rc.partial_timeout_s != new_pcv.partial_timeout_s
                     or rc.cancel_on_stale != new_pcv.cancel_on_stale
-<<<<<<< HEAD
-=======
-
->>>>>>> 901221b4
+
                 ):
                     self.reconciler.cfg = ProtectConfig(
                         slip_warn_pct=new_pcv.slip_warn_pct,
@@ -364,18 +354,12 @@
                         eps_abs=new_pcv.eps_abs,
                         partial_timeout_s=new_pcv.partial_timeout_s,
                         cancel_on_stale=new_pcv.cancel_on_stale,
-<<<<<<< HEAD
-=======
-
->>>>>>> 901221b4
+
                     )
                     log.info("[PROTECT_CFG_RELOAD] 적용: %s", self.reconciler.cfg)
             except Exception as e:
                 log.warning("[PROTECT_CFG_RELOAD] 실패: %s", e)
-<<<<<<< HEAD
-=======
-
->>>>>>> 901221b4
+
             try:
                 new_oov = load_open_orders_cfg(self.db)
                 cur = self.oo_mgr.cfg
@@ -396,7 +380,6 @@
                     log.info('[OO_CFG_RELOAD] 적용: %s', self.oo_mgr.cfg)
             except Exception as e:
                 log.warning('[OO_CFG_RELOAD] 실패: %s', e)
-<<<<<<< HEAD
             try:
                 new_gcv = load_guard_cfg(self.db)
                 cur = self.guard.cfg
@@ -419,9 +402,7 @@
                     log.info("[GUARD][CFG] 업데이트 적용: %s", self.guard.cfg)
             except Exception as e:
                 log.warning("[GUARD][CFG] reload fail: %s", e)
-=======
-
->>>>>>> 901221b4
+
             time.sleep(period_s)
 
 
@@ -560,10 +541,7 @@
             time.sleep(period_s)
 
 
-<<<<<<< HEAD
-=======
-
->>>>>>> 901221b4
+
     def _oo_loop(self) -> None:
         while not self._stop.is_set():
             snap = self.bus.snapshot()
@@ -581,7 +559,7 @@
                 log.warning('[OO] loop err: %s', e)
             time.sleep(max(0.5, float(self.oo_mgr.cfg.poll_s)))
 
-<<<<<<< HEAD
+
     def _guard_loop(self, period_s: float = 0.5) -> None:
         while not self._stop.is_set():
             snap = self.bus.snapshot()
@@ -598,8 +576,7 @@
             except Exception as e:
                 log.warning("[GUARD] loop err: %s", e)
             time.sleep(period_s)
-=======
->>>>>>> 901221b4
+
 
     def start(self) -> None:
         # 심볼별 마크프라이스 폴러는 M1.1 임시 → WS로 대체
@@ -640,22 +617,16 @@
         t = threading.Thread(target=self._reconcile_loop, name="reconcile", daemon=True)
         t.start()
         self._threads.append(t)
-<<<<<<< HEAD
-=======
-
->>>>>>> 901221b4
+
         # 오픈오더 루프 시작
         t = threading.Thread(target=self._oo_loop, name="open-orders", daemon=True)
         t.start()
         self._threads.append(t)
-<<<<<<< HEAD
+
         # 가드 루프 시작
         t = threading.Thread(target=self._guard_loop, name="guard", daemon=True)
         t.start()
         self._threads.append(t)
-
-=======
->>>>>>> 901221b4
 
         # 설정 핫리로드
         t = threading.Thread(target=self._reload_cfg_loop, name="cfg-reload", daemon=True)
