from __future__ import annotations

from typing import Any, Dict
import json


def _pct(x: float) -> str:
    try:
        return f"{x * 100:.2f}%"
    except Exception:
        return "-"


<<<<<<< HEAD
def _fmt_thickness(pr: float | None) -> str:
    if pr is None:
        return "—"
    if pr < 0.33:
        return "얇음"
    if pr < 0.66:
        return "보통"
    return "두꺼움"


=======
>>>>>>> 36b0223e
def _ensure_dict(regime: Any) -> Dict[str, Any]:
    if isinstance(regime, dict):
        return regime
    if isinstance(regime, str):
        parts = regime.split(";")
        trend = parts[0].replace("TREND_", "") if parts else regime
        vol = parts[1].replace("VOL_", "") if len(parts) > 1 else "LOW"
        return {"code": regime, "trend": trend, "vol": vol}
    return {"code": "TREND_FLAT", "trend": "FLAT", "vol": "LOW"}


def _trace_json_like(d: Dict[str, Any]) -> str:
    keep = [
        "symbol",
        "tf",
        "score",
        "p_up",
        "stance",
        "readiness",
        "gates",
        "plan",
        "horizon_k",
    ]
    compact = {k: d[k] for k in keep if k in d}
    return json.dumps(compact, ensure_ascii=False, separators=(",", ": "))


<<<<<<< HEAD
# [ANCHOR:REPORT_IK_LINE]
def _ichimoku_line(regime_4h: Dict, f4h: Dict | None) -> str:
    ichimoku = (f4h or {}).get("ichimoku", {}) if isinstance(f4h, dict) else {}
    pos = ichimoku.get("pos_vs_cloud")
    if pos == 1:
        pos_txt = "Kumo↑"
    elif pos == -1:
        pos_txt = "Kumo↓"
    else:
        pos_txt = "Kumo內"
    thick = _fmt_thickness(ichimoku.get("cloud_thickness_pr"))
    twist_ahead = ichimoku.get("twist_ahead")
    if twist_ahead is None:
        twist_txt = ""
    elif twist_ahead <= 6:
        twist_txt = f" ⚠ twist {twist_ahead}바"
    else:
        twist_txt = f" twist {twist_ahead}바"
    return f"☁️ {pos_txt} ({thick}){twist_txt}"


=======
>>>>>>> 36b0223e
# [ANCHOR:REPORT_BRIEF]
def render_brief(*args: Any, **kwargs: Any) -> str:
    """Render Discord-friendly brief for forecast outputs.

    Supports both the legacy signature ``(symbol, tf, fc, regime, feats)`` and the
<<<<<<< HEAD
    new ``(forecast_dict, regime_dict, f4h=None)`` form.
    """

    f4h = kwargs.get("f4h")
    if args and isinstance(args[0], dict):
        fx = args[0]
        regime_input = args[1] if len(args) > 1 else kwargs.get("regime_4h")
        if len(args) > 2 and f4h is None:
            f4h = args[2]
    elif len(args) >= 5:
        symbol, tf, fc, regime_input, feats = args[:5]
=======
    new ``(forecast_dict, regime_dict)`` form.
    """

    if args and isinstance(args[0], dict):
        fx = args[0]
        regime_input = args[1] if len(args) > 1 else kwargs.get("regime_4h")
    elif len(args) >= 5:
        symbol, tf, fc, regime, feats = args[:5]
>>>>>>> 36b0223e
        fx = dict(fc)
        fx.setdefault("symbol", symbol)
        fx.setdefault("tf", tf)
        fx.setdefault("score", fc.get("score", 0.0))
        fx.setdefault("stance", fc.get("stance", "FLAT"))
        fx.setdefault("readiness", fc.get("readiness", "SCOUT"))
        fx.setdefault("p_up", fc.get("p_up", 0.5))
        fx.setdefault("horizon_k", fc.get("horizon_k", 12))
        fx.setdefault("explain", fc.get("explain", {}))
        fx.setdefault(
            "plan",
            {
                "entry": "market",
                "size_qty_est": None,
                "notional_est": None,
                "sl": feats.get("atr", 1.5) if isinstance(feats, dict) else 1.5,
                "tp_ladder": [1.0, 2.0, 3.0],
            },
        )
<<<<<<< HEAD
        if f4h is None and isinstance(feats, dict):
            f4h = feats.get("4h") if "4h" in feats else feats.get("ichimoku")
=======
        regime_input = regime
>>>>>>> 36b0223e
    else:
        raise TypeError("render_brief expects either (forecast, regime) or legacy signature")

    regime_dict = _ensure_dict(regime_input)
    sym = fx.get("symbol", "?")
    k = fx.get("horizon_k", 12)
    p_up = fx.get("p_up", 0.5)
    score = fx.get("score", 0.0)
    readiness = fx.get("readiness", "SCOUT")
    stance = fx.get("stance", "FLAT")

    rv_pr = regime_dict.get("rv_pr")
    if isinstance(rv_pr, (int, float)):
        rv_txt = f"RV% {int(round(rv_pr * 100))}"
    else:
        rv_txt = "RV% ?"
    code = regime_dict.get("code") or f"TREND_{regime_dict.get('trend', 'FLAT')}"
    label = regime_dict.get("label", "〰️")
    reg_line = f"4h: {code} / {rv_txt}  {label}"
<<<<<<< HEAD
    ik_line = _ichimoku_line(regime_dict, f4h)
=======
>>>>>>> 36b0223e

    ex = fx.get("explain", {})
    mom = ex.get("mom", 0.0)
    brk = ex.get("breakout", 0.0)
    mr = ex.get("meanrev", 0.0)
    vol = ex.get("vol", 0.0)
    regc = ex.get("regime", 0.0)
<<<<<<< HEAD
    imk = ex.get("imk", 0.0)
=======
>>>>>>> 36b0223e

    plan = fx.get("plan", {})
    entry = plan.get("entry", "market")
    size_est = plan.get("size_qty_est", "?")
    notion_est = plan.get("notional_est", "?")
    sl = plan.get("sl", 1.5)
    tp_ladder = plan.get("tp_ladder", [1.0, 2.0, 3.0])

    head = (
<<<<<<< HEAD
        f"{sym} — {reg_line}  {ik_line}\n"
        f"핵심(5m, k={k}): P(상승)={_pct(p_up)}  점수:{score:+.2f}  준비상태:{readiness}  [{stance}]"
    )
    body = (
        f"• 설명: 모멘텀 {mom:+.2f}, 돌파 {brk:+.2f}, 평균회귀 {mr:+.2f}, 변동성 {vol:+.2f}, 레짐 {regc:+.2f}, 이치모쿠 {imk:+.2f}\n"
        f"• 계획: {entry} 진입, 크기 ~{size_est} (= {notion_est}), SL {sl}×ATR, TP {','.join(str(x) for x in tp_ladder)}R\n"
        f"• 보호: BE 승격/트레일 on, 구름-게이트 적용, 쿨다운 L=5m / 15m / 1h / 4h\n"
=======
        f"{sym} — {reg_line}\n"
        f"핵심(5m, k={k}): P(상승)={_pct(p_up)}  점수:{score:+.2f}  준비상태:{readiness}  [{stance}]"
    )
    body = (
        f"• 설명: 모멘텀 {mom:+.2f}, 돌파 {brk:+.2f}, 평균회귀 {mr:+.2f}, 변동성 {vol:+.2f}, 레짐 {regc:+.2f}\n"
        f"• 계획: {entry} 진입, 크기 ~{size_est} (= {notion_est}), SL {sl}×ATR, TP {','.join(str(x) for x in tp_ladder)}R\n"
        f"• 보호: BE 승격/트레일 on, 쿨다운 L=5m / 15m / 1h / 4h\n"
>>>>>>> 36b0223e
        f"▼ trace\n{_trace_json_like(fx)}"
    )
    return head + "\n" + body
<|MERGE_RESOLUTION|>--- conflicted
+++ resolved
@@ -11,7 +11,7 @@
         return "-"
 
 
-<<<<<<< HEAD
+
 def _fmt_thickness(pr: float | None) -> str:
     if pr is None:
         return "—"
@@ -22,8 +22,7 @@
     return "두꺼움"
 
 
-=======
->>>>>>> 36b0223e
+
 def _ensure_dict(regime: Any) -> Dict[str, Any]:
     if isinstance(regime, dict):
         return regime
@@ -51,7 +50,7 @@
     return json.dumps(compact, ensure_ascii=False, separators=(",", ": "))
 
 
-<<<<<<< HEAD
+
 # [ANCHOR:REPORT_IK_LINE]
 def _ichimoku_line(regime_4h: Dict, f4h: Dict | None) -> str:
     ichimoku = (f4h or {}).get("ichimoku", {}) if isinstance(f4h, dict) else {}
@@ -73,14 +72,13 @@
     return f"☁️ {pos_txt} ({thick}){twist_txt}"
 
 
-=======
->>>>>>> 36b0223e
+
 # [ANCHOR:REPORT_BRIEF]
 def render_brief(*args: Any, **kwargs: Any) -> str:
     """Render Discord-friendly brief for forecast outputs.
 
     Supports both the legacy signature ``(symbol, tf, fc, regime, feats)`` and the
-<<<<<<< HEAD
+
     new ``(forecast_dict, regime_dict, f4h=None)`` form.
     """
 
@@ -92,16 +90,7 @@
             f4h = args[2]
     elif len(args) >= 5:
         symbol, tf, fc, regime_input, feats = args[:5]
-=======
-    new ``(forecast_dict, regime_dict)`` form.
-    """
 
-    if args and isinstance(args[0], dict):
-        fx = args[0]
-        regime_input = args[1] if len(args) > 1 else kwargs.get("regime_4h")
-    elif len(args) >= 5:
-        symbol, tf, fc, regime, feats = args[:5]
->>>>>>> 36b0223e
         fx = dict(fc)
         fx.setdefault("symbol", symbol)
         fx.setdefault("tf", tf)
@@ -121,12 +110,10 @@
                 "tp_ladder": [1.0, 2.0, 3.0],
             },
         )
-<<<<<<< HEAD
+
         if f4h is None and isinstance(feats, dict):
             f4h = feats.get("4h") if "4h" in feats else feats.get("ichimoku")
-=======
-        regime_input = regime
->>>>>>> 36b0223e
+
     else:
         raise TypeError("render_brief expects either (forecast, regime) or legacy signature")
 
@@ -146,10 +133,9 @@
     code = regime_dict.get("code") or f"TREND_{regime_dict.get('trend', 'FLAT')}"
     label = regime_dict.get("label", "〰️")
     reg_line = f"4h: {code} / {rv_txt}  {label}"
-<<<<<<< HEAD
+
     ik_line = _ichimoku_line(regime_dict, f4h)
-=======
->>>>>>> 36b0223e
+
 
     ex = fx.get("explain", {})
     mom = ex.get("mom", 0.0)
@@ -157,10 +143,9 @@
     mr = ex.get("meanrev", 0.0)
     vol = ex.get("vol", 0.0)
     regc = ex.get("regime", 0.0)
-<<<<<<< HEAD
+
     imk = ex.get("imk", 0.0)
-=======
->>>>>>> 36b0223e
+
 
     plan = fx.get("plan", {})
     entry = plan.get("entry", "market")
@@ -170,7 +155,7 @@
     tp_ladder = plan.get("tp_ladder", [1.0, 2.0, 3.0])
 
     head = (
-<<<<<<< HEAD
+
         f"{sym} — {reg_line}  {ik_line}\n"
         f"핵심(5m, k={k}): P(상승)={_pct(p_up)}  점수:{score:+.2f}  준비상태:{readiness}  [{stance}]"
     )
@@ -178,15 +163,7 @@
         f"• 설명: 모멘텀 {mom:+.2f}, 돌파 {brk:+.2f}, 평균회귀 {mr:+.2f}, 변동성 {vol:+.2f}, 레짐 {regc:+.2f}, 이치모쿠 {imk:+.2f}\n"
         f"• 계획: {entry} 진입, 크기 ~{size_est} (= {notion_est}), SL {sl}×ATR, TP {','.join(str(x) for x in tp_ladder)}R\n"
         f"• 보호: BE 승격/트레일 on, 구름-게이트 적용, 쿨다운 L=5m / 15m / 1h / 4h\n"
-=======
-        f"{sym} — {reg_line}\n"
-        f"핵심(5m, k={k}): P(상승)={_pct(p_up)}  점수:{score:+.2f}  준비상태:{readiness}  [{stance}]"
-    )
-    body = (
-        f"• 설명: 모멘텀 {mom:+.2f}, 돌파 {brk:+.2f}, 평균회귀 {mr:+.2f}, 변동성 {vol:+.2f}, 레짐 {regc:+.2f}\n"
-        f"• 계획: {entry} 진입, 크기 ~{size_est} (= {notion_est}), SL {sl}×ATR, TP {','.join(str(x) for x in tp_ladder)}R\n"
-        f"• 보호: BE 승격/트레일 on, 쿨다운 L=5m / 15m / 1h / 4h\n"
->>>>>>> 36b0223e
+
         f"▼ trace\n{_trace_json_like(fx)}"
     )
     return head + "\n" + body
