--- conflicted
+++ resolved
@@ -27,10 +27,8 @@
         self._targets: Dict[str, Dict[str, Any]] = {}
         self._risk: Dict[str, Any] = {}
         self._fills = deque(maxlen=1000)   # 체결 이벤트 큐
-<<<<<<< HEAD
         self._open_orders: Dict[str, List[Dict[str, Any]]] = {}   # 심볼 → 오더 리스트
-=======
->>>>>>> d320b611
+
 
         self._boot_ts = int(time.time() * 1000)
 
@@ -83,14 +81,11 @@
                 out.append(self._fills.popleft())
         return out
 
-<<<<<<< HEAD
     def set_open_orders(self, mapping: Dict[str, List[Dict[str, Any]]]) -> None:
         with self._lock:
             self._open_orders = {k: list(v) for k, v in (mapping or {}).items()}
 
 
-=======
->>>>>>> d320b611
 
     # --- reads
     def snapshot(self) -> Dict[str, Any]:
