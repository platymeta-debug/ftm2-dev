# -*- coding: utf-8 -*-
"""
스레드-세이프 전역 StateBus
- marks: {symbol: {"price": float, "time": int}}
- klines: {(symbol, interval): last_bar_dict}
- positions: [ {..}, ... ]
- account: {...}
"""
from __future__ import annotations
import threading
import time
from typing import Dict, Tuple, Any, List

# [ANCHOR:STATE_BUS]
class StateBus:
    def __init__(self) -> None:
        self._lock = threading.RLock()
        self._marks: Dict[str, Dict[str, Any]] = {}
        self._klines: Dict[Tuple[str, str], Dict[str, Any]] = {}
        self._positions: List[Dict[str, Any]] = []
        self._account: Dict[str, Any] = {}
        self._features: Dict[Tuple[str, str], Dict[str, Any]] = {}
        self._regimes: Dict[Tuple[str, str], Dict[str, Any]] = {}
<<<<<<< HEAD
        self._forecasts: Dict[Tuple[str, str], Dict[str, Any]] = {}
=======

>>>>>>> 5b9b35b7
        self._boot_ts = int(time.time() * 1000)

    # --- updates
    def update_mark(self, symbol: str, price: float, ts_ms: int) -> None:
        with self._lock:
            self._marks[symbol] = {"price": float(price), "time": int(ts_ms)}

    def update_kline(self, symbol: str, interval: str, bar: Dict[str, Any]) -> None:
        with self._lock:
            self._klines[(symbol, interval)] = dict(bar)

    def set_positions(self, positions: List[Dict[str, Any]]) -> None:
        with self._lock:
            self._positions = list(positions)

    def set_account(self, account: Dict[str, Any]) -> None:
        with self._lock:
            self._account = dict(account)

    def update_features(self, symbol: str, interval: str, feats: Dict[str, Any]) -> None:
        with self._lock:
            self._features[(symbol, interval)] = dict(feats)

    def update_regime(self, symbol: str, interval: str, regime: Dict[str, Any]) -> None:
        with self._lock:
            self._regimes[(symbol, interval)] = dict(regime)

<<<<<<< HEAD
    def update_forecast(self, symbol: str, interval: str, fc: Dict[str, Any]) -> None:
        with self._lock:
            self._forecasts[(symbol, interval)] = dict(fc)
=======
>>>>>>> 5b9b35b7

    # --- reads
    def snapshot(self) -> Dict[str, Any]:
        with self._lock:
            return {
                "marks": dict(self._marks),
                "klines": dict(self._klines),
                "positions": list(self._positions),
                "account": dict(self._account),
                "features": dict(self._features),
                "regimes": dict(self._regimes),
<<<<<<< HEAD
                "forecasts": dict(self._forecasts),
=======

>>>>>>> 5b9b35b7
                "boot_ts": self._boot_ts,
                "now_ts": int(time.time() * 1000),
            }

    def uptime_s(self) -> int:
        return int(time.time() - (self._boot_ts / 1000.0))<|MERGE_RESOLUTION|>--- conflicted
+++ resolved
@@ -21,11 +21,7 @@
         self._account: Dict[str, Any] = {}
         self._features: Dict[Tuple[str, str], Dict[str, Any]] = {}
         self._regimes: Dict[Tuple[str, str], Dict[str, Any]] = {}
-<<<<<<< HEAD
         self._forecasts: Dict[Tuple[str, str], Dict[str, Any]] = {}
-=======
-
->>>>>>> 5b9b35b7
         self._boot_ts = int(time.time() * 1000)
 
     # --- updates
@@ -53,12 +49,10 @@
         with self._lock:
             self._regimes[(symbol, interval)] = dict(regime)
 
-<<<<<<< HEAD
     def update_forecast(self, symbol: str, interval: str, fc: Dict[str, Any]) -> None:
         with self._lock:
             self._forecasts[(symbol, interval)] = dict(fc)
-=======
->>>>>>> 5b9b35b7
+
 
     # --- reads
     def snapshot(self) -> Dict[str, Any]:
@@ -70,11 +64,7 @@
                 "account": dict(self._account),
                 "features": dict(self._features),
                 "regimes": dict(self._regimes),
-<<<<<<< HEAD
                 "forecasts": dict(self._forecasts),
-=======
-
->>>>>>> 5b9b35b7
                 "boot_ts": self._boot_ts,
                 "now_ts": int(time.time() * 1000),
             }
