# -*- coding: utf-8 -*-
"""
스레드-세이프 전역 StateBus
- marks: {symbol: {"price": float, "time": int}}
- klines: {(symbol, interval): last_bar_dict}
- positions: [ {..}, ... ]
- account: {...}
"""
from __future__ import annotations
import threading
import time
from typing import Dict, Tuple, Any, List

# [ANCHOR:STATE_BUS]
class StateBus:
    def __init__(self) -> None:
        self._lock = threading.RLock()
        self._marks: Dict[str, Dict[str, Any]] = {}
        self._klines: Dict[Tuple[str, str], Dict[str, Any]] = {}
        self._positions: List[Dict[str, Any]] = []
        self._account: Dict[str, Any] = {}
        self._features: Dict[Tuple[str, str], Dict[str, Any]] = {}
<<<<<<< HEAD
        self._regimes: Dict[Tuple[str, str], Dict[str, Any]] = {}
=======
>>>>>>> 955951b6
        self._boot_ts = int(time.time() * 1000)

    # --- updates
    def update_mark(self, symbol: str, price: float, ts_ms: int) -> None:
        with self._lock:
            self._marks[symbol] = {"price": float(price), "time": int(ts_ms)}

    def update_kline(self, symbol: str, interval: str, bar: Dict[str, Any]) -> None:
        with self._lock:
            self._klines[(symbol, interval)] = dict(bar)

    def set_positions(self, positions: List[Dict[str, Any]]) -> None:
        with self._lock:
            self._positions = list(positions)

    def set_account(self, account: Dict[str, Any]) -> None:
        with self._lock:
            self._account = dict(account)

    def update_features(self, symbol: str, interval: str, feats: Dict[str, Any]) -> None:
        with self._lock:
            self._features[(symbol, interval)] = dict(feats)

<<<<<<< HEAD
    def update_regime(self, symbol: str, interval: str, regime: Dict[str, Any]) -> None:
        with self._lock:
            self._regimes[(symbol, interval)] = dict(regime)

=======
>>>>>>> 955951b6
    # --- reads
    def snapshot(self) -> Dict[str, Any]:
        with self._lock:
            return {
                "marks": dict(self._marks),
                "klines": dict(self._klines),
                "positions": list(self._positions),
                "account": dict(self._account),
                "features": dict(self._features),
<<<<<<< HEAD
                "regimes": dict(self._regimes),
=======
>>>>>>> 955951b6
                "boot_ts": self._boot_ts,
                "now_ts": int(time.time() * 1000),
            }

    def uptime_s(self) -> int:
        return int(time.time() - (self._boot_ts / 1000.0))<|MERGE_RESOLUTION|>--- conflicted
+++ resolved
@@ -20,10 +20,8 @@
         self._positions: List[Dict[str, Any]] = []
         self._account: Dict[str, Any] = {}
         self._features: Dict[Tuple[str, str], Dict[str, Any]] = {}
-<<<<<<< HEAD
         self._regimes: Dict[Tuple[str, str], Dict[str, Any]] = {}
-=======
->>>>>>> 955951b6
+
         self._boot_ts = int(time.time() * 1000)
 
     # --- updates
@@ -47,13 +45,11 @@
         with self._lock:
             self._features[(symbol, interval)] = dict(feats)
 
-<<<<<<< HEAD
     def update_regime(self, symbol: str, interval: str, regime: Dict[str, Any]) -> None:
         with self._lock:
             self._regimes[(symbol, interval)] = dict(regime)
 
-=======
->>>>>>> 955951b6
+
     # --- reads
     def snapshot(self) -> Dict[str, Any]:
         with self._lock:
@@ -63,10 +59,8 @@
                 "positions": list(self._positions),
                 "account": dict(self._account),
                 "features": dict(self._features),
-<<<<<<< HEAD
                 "regimes": dict(self._regimes),
-=======
->>>>>>> 955951b6
+
                 "boot_ts": self._boot_ts,
                 "now_ts": int(time.time() * 1000),
             }
