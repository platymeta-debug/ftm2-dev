--- conflicted
+++ resolved
@@ -218,20 +218,14 @@
     cancel_on_stale: bool
 
 
-<<<<<<< HEAD
-=======
-
->>>>>>> d320b611
+
 def load_protect_cfg(cfg_db) -> _ProtectCfgView:
     """
     ENV: PROT_SLIP_WARN_PCT, PROT_SLIP_MAX_PCT, PROT_STALE_REL, PROT_STALE_SECS,
          PROT_EPS_REL, PROT_EPS_ABS, PROT_PARTIAL_TIMEOUT_S, PROT_CANCEL_ON_STALE
     DB : protect.slip_warn_pct, protect.slip_max_pct, protect.stale_rel, protect.stale_secs,
          protect.eps_rel, protect.eps_abs, protect.partial_timeout_s, protect.cancel_on_stale
-<<<<<<< HEAD
-=======
-
->>>>>>> d320b611
+
     """
 
     def gdb(k):
@@ -256,10 +250,7 @@
             return d
         return str(v).strip().lower() in ("1", "true", "yes", "y", "on")
 
-<<<<<<< HEAD
-=======
-
->>>>>>> d320b611
+
     return _ProtectCfgView(
         slip_warn_pct=f(gdb("protect.slip_warn_pct") or genv("PROT_SLIP_WARN_PCT"), 0.003),
         slip_max_pct=f(gdb("protect.slip_max_pct") or genv("PROT_SLIP_MAX_PCT"), 0.008),
@@ -271,7 +262,6 @@
         cancel_on_stale=b(gdb("protect.cancel_on_stale") or genv("PROT_CANCEL_ON_STALE"), True),
     )
 
-<<<<<<< HEAD
 
 
 @dataclass
@@ -320,5 +310,3 @@
         cancel_on_day_cut=b(gdb("oo.cancel_on_day_cut") or genv("OO_CANCEL_ON_DAY_CUT"), True),
         max_open_per_sym=i(gdb("oo.max_open_per_sym") or genv("OO_MAX_OPEN_PER_SYM"), 2),
     )
-=======
->>>>>>> d320b611
