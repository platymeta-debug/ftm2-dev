# -*- coding: utf-8 -*-
"""
ENV/DB 설정 로더
- 우선순위: DB(config 테이블) > os.environ > 기본값
"""
from __future__ import annotations
import os
from typing import Dict, Tuple, Optional
from dataclasses import dataclass
import json


try:
    from ftm2.signal.forecast import ForecastConfig
except Exception:  # pragma: no cover
    from signal.forecast import ForecastConfig  # type: ignore

# [ANCHOR:CFG_LOADER]
def _get_db(cfg_db, key: str) -> Optional[str]:
    try:
        return cfg_db.get_config(key)  # Persistence.get_config
    except Exception:
        return None

def _get_env(key: str) -> Optional[str]:
    v = os.getenv(key)
    return v if v not in (None, "") else None

def _as_float(v: Optional[str], default: float) -> float:
    try:
        return float(v) if v is not None else default
    except Exception:
        return default

def _as_tuple3(v: Optional[str], default: Tuple[float, float, float]) -> Tuple[float, float, float]:
    if not v:
        return default
    try:
        parts = [p.strip() for p in v.split(",")]
        a, b, c = float(parts[0]), float(parts[1]), float(parts[2])
        return (a, b, c)
    except Exception:
        return default

def load_forecast_cfg(cfg_db) -> ForecastConfig:
    """
    ENV 키:
      FC_STRONG_THR, FC_FLAT_THR, FC_SPREAD_SCALE, FC_MR_CENTER, FC_MR_SCALE,
      FC_LAMBDA_PERF, FC_W_CLIP_LO, FC_W_CLIP_HI,
      FC_WEIGHTS_TREND_UP, FC_WEIGHTS_TREND_DOWN, FC_WEIGHTS_RANGE_HIGH, FC_WEIGHTS_RANGE_LOW
      (예: FC_WEIGHTS_TREND_UP="0.6,0.1,0.3")
    DB 키:
      forecast.strong_thr, forecast.flat_thr, forecast.spread_scale, forecast.mr_center, forecast.mr_scale,
      forecast.lambda_perf, forecast.w_clip_lo, forecast.w_clip_hi,
      forecast.weights.TREND_UP, forecast.weights.TREND_DOWN, forecast.weights.RANGE_HIGH, forecast.weights.RANGE_LOW
    """
    base = ForecastConfig()  # 기본값

    strong = _as_float(_get_db(cfg_db, "forecast.strong_thr") or _get_env("FC_STRONG_THR"), base.strong_thr)
    flat   = _as_float(_get_db(cfg_db, "forecast.flat_thr")   or _get_env("FC_FLAT_THR"),   base.flat_thr)

    spread = _as_float(_get_db(cfg_db, "forecast.spread_scale") or _get_env("FC_SPREAD_SCALE"), base.spread_scale)
    mr_ctr = _as_float(_get_db(cfg_db, "forecast.mr_center")    or _get_env("FC_MR_CENTER"),    base.mr_center)
    mr_scl = _as_float(_get_db(cfg_db, "forecast.mr_scale")     or _get_env("FC_MR_SCALE"),     base.mr_scale)

    lam    = _as_float(_get_db(cfg_db, "forecast.lambda_perf")  or _get_env("FC_LAMBDA_PERF"),  base.lambda_perf)
    w_lo   = _as_float(_get_db(cfg_db, "forecast.w_clip_lo")    or _get_env("FC_W_CLIP_LO"),    base.w_clip_lo)
    w_hi   = _as_float(_get_db(cfg_db, "forecast.w_clip_hi")    or _get_env("FC_W_CLIP_HI"),    base.w_clip_hi)

    w_up   = _as_tuple3(_get_db(cfg_db, "forecast.weights.TREND_UP")   or _get_env("FC_WEIGHTS_TREND_UP"),   base.base_weights["TREND_UP"])
    w_dn   = _as_tuple3(_get_db(cfg_db, "forecast.weights.TREND_DOWN") or _get_env("FC_WEIGHTS_TREND_DOWN"), base.base_weights["TREND_DOWN"])
    w_rh   = _as_tuple3(_get_db(cfg_db, "forecast.weights.RANGE_HIGH") or _get_env("FC_WEIGHTS_RANGE_HIGH"), base.base_weights["RANGE_HIGH"])
    w_rl   = _as_tuple3(_get_db(cfg_db, "forecast.weights.RANGE_LOW")  or _get_env("FC_WEIGHTS_RANGE_LOW"),  base.base_weights["RANGE_LOW"])

    cfg = ForecastConfig(
        spread_scale=spread,
        mr_center=mr_ctr,
        mr_scale=mr_scl,
        strong_thr=strong,
        flat_thr=flat,
        lambda_perf=lam,
        w_clip_lo=w_lo,
        w_clip_hi=w_hi,
        base_weights={
            "TREND_UP": w_up,
            "TREND_DOWN": w_dn,
            "RANGE_HIGH": w_rh,
            "RANGE_LOW": w_rl,
        },
    )
    return cfg


@dataclass
class _StrategyCfgView:
    mode: str                 # dummy | ensemble | custom
    class_path: Optional[str] # custom 시 필수
    params: Optional[Dict]    # JSON 파라미터


def load_strategy_cfg(cfg_db) -> _StrategyCfgView:
    """
    ENV: STRAT_MODE, STRAT_CLASS, STRAT_PARAMS(JSON)
    DB : strat.mode, strat.class, strat.params
    """

    def gdb(k):
        try:
            return cfg_db.get_config(k) if cfg_db else None
        except Exception:
            return None

    def genv(k):
        v = os.getenv(k)
        return v if v not in (None, "") else None

    mode = (gdb("strat.mode") or genv("STRAT_MODE") or "dummy").lower()
    cls = gdb("strat.class") or genv("STRAT_CLASS")
    raw = gdb("strat.params") or genv("STRAT_PARAMS")
    params = None
    if raw:
        try:
            params = json.loads(raw)
        except Exception:
            params = None
    if mode not in ("dummy", "ensemble", "custom"):
        mode = "dummy"
    return _StrategyCfgView(mode=mode, class_path=cls, params=params)

<<<<<<< HEAD

@dataclass
class _OpsHttpCfgView:
    enabled: bool
    host: str
    port: int
    ready_max_skew_s: float


def load_ops_http_cfg(cfg_db) -> _OpsHttpCfgView:
    """
    ENV: OPS_HTTP_ENABLED, OPS_HTTP_HOST, OPS_HTTP_PORT, OPS_READY_MAX_SKEW_S
    DB : ops.http.enabled, ops.http.host, ops.http.port, ops.http.ready_max_skew_s
    """

    def gdb(k):
        try:
            return cfg_db.get_config(k)
        except Exception:
            return None

    def genv(k):
        import os
        v = os.getenv(k)
        return v if v not in (None, "") else None

    def b(v, d):
        if v is None:
            return d
        return str(v).strip().lower() in ("1", "true", "yes", "y", "on")

    def i(v, d):
        try:
            return int(float(v)) if v is not None else d
        except Exception:
            return d

    def f(v, d):
        try:
            return float(v) if v is not None else d
        except Exception:
            return d

    def s(v, d):
        return v if v not in (None, "") else d

    return _OpsHttpCfgView(
        enabled=b(gdb("ops.http.enabled") or genv("OPS_HTTP_ENABLED"), True),
        host=s(gdb("ops.http.host") or genv("OPS_HTTP_HOST"), "0.0.0.0"),
        port=i(gdb("ops.http.port") or genv("OPS_HTTP_PORT"), 8080),
        ready_max_skew_s=f(gdb("ops.http.ready_max_skew_s") or genv("OPS_READY_MAX_SKEW_S"), 15.0),
    )

=======
>>>>>>> a7723d90

@dataclass
class _RiskCfgView:
    risk_target_pct: float
    corr_cap_per_side: float
    day_max_loss_pct: float
    atr_k: float
    min_notional: float
    equity_override: Optional[float]


def load_risk_cfg(cfg_db) -> _RiskCfgView:
    """
    ENV 키:
      RISK_TARGET_PCT, CORR_CAP_PER_SIDE, DAILY_MAX_LOSS_PCT, RISK_ATR_K,
      RISK_MIN_NOTIONAL, RISK_EQUITY_OVERRIDE
    DB 키:
      risk.target_pct, risk.corr_cap_per_side, risk.day_max_loss_pct,
      risk.atr_k, risk.min_notional, risk.equity_override
    """

    def g_db(k: str) -> Optional[str]:
        try:
            return cfg_db.get_config(k)
        except Exception:  # pragma: no cover - db access failures
            return None

    def g_env(k: str) -> Optional[str]:
        v = os.getenv(k)
        return v if v not in (None, "") else None

    def f(v: Optional[str], d: float) -> float:
        try:
            return float(v) if v is not None else d
        except Exception:
            return d

    rt = f(g_db("risk.target_pct") or g_env("RISK_TARGET_PCT"), 0.30)
    cc = f(g_db("risk.corr_cap_per_side") or g_env("CORR_CAP_PER_SIDE"), 0.65)
    dl = f(g_db("risk.day_max_loss_pct") or g_env("DAILY_MAX_LOSS_PCT"), 3.0)
    ak = f(g_db("risk.atr_k") or g_env("RISK_ATR_K"), 2.0)
    mn = f(g_db("risk.min_notional") or g_env("RISK_MIN_NOTIONAL"), 20.0)
    eo = g_db("risk.equity_override") or g_env("RISK_EQUITY_OVERRIDE")
    eo_f = float(eo) if eo not in (None, "") else None

    return _RiskCfgView(
        risk_target_pct=rt,
        corr_cap_per_side=cc,
        day_max_loss_pct=dl,
        atr_k=ak,
        min_notional=mn,
        equity_override=eo_f,
    )


@dataclass
class _ExecCfgView:
    active: bool
    cooldown_s: float
    tol_rel: float
    tol_abs: float
    order_type: str
    reduce_only: bool


def _get_db_val(cfg_db, key: str) -> Optional[str]:
    try:
        return cfg_db.get_config(key)
    except Exception:
        return None


def _get_env_val(key: str) -> Optional[str]:
    import os
    v = os.getenv(key)
    return v if v not in (None, "") else None


def _as_bool(v: Optional[str], default: bool) -> bool:
    if v is None:
        return default
    return str(v).strip().lower() in ("1", "true", "yes", "y", "on")


def _as_float(v: Optional[str], default: float) -> float:
    try:
        return float(v) if v is not None else default
    except Exception:
        return default


def load_exec_cfg(cfg_db) -> _ExecCfgView:
    """
    ENV:
      EXEC_ACTIVE, EXEC_COOLDOWN_S, EXEC_TOL_REL, EXEC_TOL_ABS, EXEC_ORDER_TYPE, EXEC_REDUCE_ONLY
    DB:
      exec.active, exec.cooldown_s, exec.tol_rel, exec.tol_abs, exec.order_type, exec.reduce_only
    """

    A = _get_db_val(cfg_db, "exec.active") or _get_env_val("EXEC_ACTIVE")
    CD = _get_db_val(cfg_db, "exec.cooldown_s") or _get_env_val("EXEC_COOLDOWN_S")
    TR = _get_db_val(cfg_db, "exec.tol_rel") or _get_env_val("EXEC_TOL_REL")
    TA = _get_db_val(cfg_db, "exec.tol_abs") or _get_env_val("EXEC_TOL_ABS")
    OT = _get_db_val(cfg_db, "exec.order_type") or _get_env_val("EXEC_ORDER_TYPE")
    RO = _get_db_val(cfg_db, "exec.reduce_only") or _get_env_val("EXEC_REDUCE_ONLY")

    return _ExecCfgView(
        active=_as_bool(A, False),
        cooldown_s=_as_float(CD, 5.0),
        tol_rel=_as_float(TR, 0.05),
        tol_abs=_as_float(TA, 0.0),
        order_type=(OT or "MARKET"),
        reduce_only=_as_bool(RO, True),
    )


@dataclass
class _ProtectCfgView:
    slip_warn_pct: float
    slip_max_pct: float
    stale_rel: float
    stale_secs: float
    eps_rel: float
    eps_abs: float
    partial_timeout_s: float
    cancel_on_stale: bool



def load_protect_cfg(cfg_db) -> _ProtectCfgView:
    """
    ENV: PROT_SLIP_WARN_PCT, PROT_SLIP_MAX_PCT, PROT_STALE_REL, PROT_STALE_SECS,
         PROT_EPS_REL, PROT_EPS_ABS, PROT_PARTIAL_TIMEOUT_S, PROT_CANCEL_ON_STALE
    DB : protect.slip_warn_pct, protect.slip_max_pct, protect.stale_rel, protect.stale_secs,
         protect.eps_rel, protect.eps_abs, protect.partial_timeout_s, protect.cancel_on_stale

    """

    def gdb(k):
        try:
            return cfg_db.get_config(k)
        except Exception:
            return None

    def genv(k):
        import os
        v = os.getenv(k)
        return v if v not in (None, "") else None

    def f(v, d):
        try:
            return float(v) if v is not None else d
        except Exception:
            return d

    def b(v, d):
        if v is None:
            return d
        return str(v).strip().lower() in ("1", "true", "yes", "y", "on")


    return _ProtectCfgView(
        slip_warn_pct=f(gdb("protect.slip_warn_pct") or genv("PROT_SLIP_WARN_PCT"), 0.003),
        slip_max_pct=f(gdb("protect.slip_max_pct") or genv("PROT_SLIP_MAX_PCT"), 0.008),
        stale_rel=f(gdb("protect.stale_rel") or genv("PROT_STALE_REL"), 0.5),
        stale_secs=f(gdb("protect.stale_secs") or genv("PROT_STALE_SECS"), 20.0),
        eps_rel=f(gdb("protect.eps_rel") or genv("PROT_EPS_REL"), 0.10),
        eps_abs=f(gdb("protect.eps_abs") or genv("PROT_EPS_ABS"), 0.0001),
        partial_timeout_s=f(gdb("protect.partial_timeout_s") or genv("PROT_PARTIAL_TIMEOUT_S"), 45.0),
        cancel_on_stale=b(gdb("protect.cancel_on_stale") or genv("PROT_CANCEL_ON_STALE"), True),
    )



@dataclass
class _OOCfgView:
    enabled: bool
    poll_s: float
    stale_secs: float
    price_drift_pct: float
    cancel_on_day_cut: bool
    max_open_per_sym: int


def load_open_orders_cfg(cfg_db) -> _OOCfgView:
    """
    ENV: OO_ENABLED, OO_POLL_S, OO_STALE_SECS, OO_PRICE_DRIFT_PCT, OO_CANCEL_ON_DAY_CUT, OO_MAX_OPEN_PER_SYM
    DB : oo.enabled, oo.poll_s, oo.stale_secs, oo.price_drift_pct, oo.cancel_on_day_cut, oo.max_open_per_sym
    """
    def gdb(k):
        try:
            return cfg_db.get_config(k)
        except Exception:
            return None
    def genv(k):
        import os
        v = os.getenv(k)
        return v if v not in (None, "") else None
    def f(v, d):
        try:
            return float(v) if v is not None else d
        except Exception:
            return d
    def i(v, d):
        try:
            return int(float(v)) if v is not None else d
        except Exception:
            return d
    def b(v, d):
        if v is None:
            return d
        return str(v).strip().lower() in ("1", "true", "yes", "y", "on")
    return _OOCfgView(
        enabled=b(gdb("oo.enabled") or genv("OO_ENABLED"), True),
        poll_s=f(gdb("oo.poll_s") or genv("OO_POLL_S"), 3.0),
        stale_secs=f(gdb("oo.stale_secs") or genv("OO_STALE_SECS"), 45.0),
        price_drift_pct=f(gdb("oo.price_drift_pct") or genv("OO_PRICE_DRIFT_PCT"), 0.004),
        cancel_on_day_cut=b(gdb("oo.cancel_on_day_cut") or genv("OO_CANCEL_ON_DAY_CUT"), True),
        max_open_per_sym=i(gdb("oo.max_open_per_sym") or genv("OO_MAX_OPEN_PER_SYM"), 2),
    )



@dataclass
class _GuardCfgView:
    enabled: bool
    max_lever_total: float
    max_lever_per_sym: float
    stop_pct: float
    trail_activate_pct: float
    trail_width_pct: float


def load_guard_cfg(cfg_db) -> _GuardCfgView:
    """
    ENV: GUARD_ENABLED, GUARD_MAX_LEVER, GUARD_MAX_LEVER_PER_SYM, GUARD_STOP_PCT,
         GUARD_TRAIL_ACTIVATE_PCT, GUARD_TRAIL_WIDTH_PCT
    DB : guard.enabled, guard.max_lever, guard.max_lever_per_sym, guard.stop_pct,
         guard.trail_activate_pct, guard.trail_width_pct
    """

    def gdb(k):
        try:
            return cfg_db.get_config(k)
        except Exception:
            return None

    def genv(k):
        import os
        v = os.getenv(k)
        return v if v not in (None, "") else None

    def f(v, d):
        try:
            return float(v) if v is not None else d
        except Exception:
            return d

    def b(v, d):
        if v is None:
            return d
        return str(v).strip().lower() in ("1", "true", "yes", "y", "on")

    return _GuardCfgView(
        enabled=b(gdb("guard.enabled") or genv("GUARD_ENABLED"), True),
        max_lever_total=f(gdb("guard.max_lever") or genv("GUARD_MAX_LEVER"), 2.5),
        max_lever_per_sym=f(gdb("guard.max_lever_per_sym") or genv("GUARD_MAX_LEVER_PER_SYM"), 0.8),
        stop_pct=f(gdb("guard.stop_pct") or genv("GUARD_STOP_PCT"), 3.0),
        trail_activate_pct=f(gdb("guard.trail_activate_pct") or genv("GUARD_TRAIL_ACTIVATE_PCT"), 1.0),
        trail_width_pct=f(gdb("guard.trail_width_pct") or genv("GUARD_TRAIL_WIDTH_PCT"), 0.6),
    )



@dataclass
class _ExecQCfgView:
    window_sec: int
    alert_p90_bps: float
    min_fills: int
    report_sec: int


def load_execq_cfg(cfg_db) -> _ExecQCfgView:
    """
    ENV: EQ_WINDOW_SEC, EQ_ALERT_P90_BPS, EQ_MIN_FILLS, EQ_REPORT_SEC
    DB : eq.window_sec, eq.alert_p90_bps, eq.min_fills, eq.report_sec
    """

    def gdb(k):
        try:
            return cfg_db.get_config(k)
        except Exception:
            return None

    def genv(k):
        import os
        v = os.getenv(k)
        return v if v not in (None, "") else None

    def i(v, d):
        try:
            return int(float(v)) if v is not None else d
        except Exception:
            return d

    def f(v, d):
        try:
            return float(v) if v is not None else d
        except Exception:
            return d

    return _ExecQCfgView(
        window_sec=i(gdb("eq.window_sec") or genv("EQ_WINDOW_SEC"), 600),
        alert_p90_bps=f(gdb("eq.alert_p90_bps") or genv("EQ_ALERT_P90_BPS"), 8.0),
        min_fills=i(gdb("eq.min_fills") or genv("EQ_MIN_FILLS"), 5),
        report_sec=i(gdb("eq.report_sec") or genv("EQ_REPORT_SEC"), 30),
    )


@dataclass
class _OLCfgView:
    window_sec: int
    report_sec: int
    min_orders: int


def load_order_ledger_cfg(cfg_db) -> _OLCfgView:
    """
    ENV: OL_WINDOW_SEC, OL_REPORT_SEC, OL_MIN_ORDERS
    DB : ol.window_sec, ol.report_sec, ol.min_orders
    """

    def gdb(k):
        try:
            return cfg_db.get_config(k)
        except Exception:
            return None

    def genv(k):
        import os
        v = os.getenv(k)
        return v if v not in (None, "") else None

    def i(v, d):
        try:
            return int(float(v)) if v is not None else d
        except Exception:
            return d

    return _OLCfgView(
        window_sec=i(gdb("ol.window_sec") or genv("OL_WINDOW_SEC"), 600),
        report_sec=i(gdb("ol.report_sec") or genv("OL_REPORT_SEC"), 60),
        min_orders=i(gdb("ol.min_orders") or genv("OL_MIN_ORDERS"), 5),
    )


@dataclass
class _KPICfgView:
    enabled: bool
    report_sec: int
    to_discord: bool
    only_on_change: bool

def load_kpi_cfg(cfg_db) -> _KPICfgView:
    """
    ENV: KPI_ENABLED, KPI_REPORT_SEC, KPI_TO_DISCORD, KPI_ONLY_ON_CHANGE
    DB : kpi.enabled, kpi.report_sec, kpi.to_discord, kpi.only_on_change
    """
    def gdb(k):
        try: return cfg_db.get_config(k)
        except Exception: return None
    def genv(k):
        import os
        v = os.getenv(k); return v if v not in (None, "") else None
    def b(v, d):
        if v is None: return d
        return str(v).strip().lower() in ("1","true","yes","y","on")
    def i(v, d):
        try: return int(float(v)) if v is not None else d
        except Exception: return d

    return _KPICfgView(
        enabled=b(gdb("kpi.enabled")      or genv("KPI_ENABLED"),       True),
        report_sec=i(gdb("kpi.report_sec") or genv("KPI_REPORT_SEC"),   30),
        to_discord=b(gdb("kpi.to_discord") or genv("KPI_TO_DISCORD"),   True),
        only_on_change=b(gdb("kpi.only_on_change") or genv("KPI_ONLY_ON_CHANGE"), True),
    )



@dataclass
class _ReplayCfgView:
    enabled: bool
    src: str
    speed: float
    loop: bool
    default_interval: str

def load_replay_cfg(cfg_db) -> _ReplayCfgView:
    """
    ENV: REPLAY_ENABLED, REPLAY_SRC, REPLAY_SPEED, REPLAY_LOOP, REPLAY_DEFAULT_INTERVAL
    DB : replay.enabled, replay.src, replay.speed, replay.loop, replay.default_interval
    """
    def gdb(k):
        try: return cfg_db.get_config(k)
        except Exception: return None
    def genv(k):
        import os
        v = os.getenv(k); return v if v not in (None, "") else None
    def b(v, d):
        if v is None: return d
        return str(v).strip().lower() in ("1","true","yes","y","on")
    def f(v, d):
        try: return float(v) if v is not None else d
        except Exception: return d
    def s(v, d):
        return v if v not in (None, "") else d

    return _ReplayCfgView(
        enabled=b(gdb("replay.enabled") or genv("REPLAY_ENABLED"), False),
        src=s(gdb("replay.src") or genv("REPLAY_SRC"), "./data/replay.ndjson"),
        speed=f(gdb("replay.speed") or genv("REPLAY_SPEED"), 5.0),
        loop=b(gdb("replay.loop") or genv("REPLAY_LOOP"), False),
        default_interval=s(gdb("replay.default_interval") or genv("REPLAY_DEFAULT_INTERVAL"), "1m"),
    )


@dataclass
class _BacktestCfgView:
    input_path: str
    symbols: str
    interval: str
    fees_bps: float
    slippage_bps: float
    exec_lag_bars: int
    equity0: float
    out_dir: str
    start_ms: Optional[int]
    end_ms: Optional[int]


def load_backtest_cfg(cfg_db) -> _BacktestCfgView:
    """
    ENV: BT_INPUT, BT_SYMBOLS, BT_INTERVAL, BT_FEES_BPS, BT_SLIPPAGE_BPS, BT_EXEC_LAG,
         BT_EQUITY0, BT_OUT_DIR, BT_START_MS, BT_END_MS
    DB : bt.input, bt.symbols, bt.interval, bt.fees_bps, bt.slippage_bps, bt.exec_lag,
         bt.equity0, bt.out_dir, bt.start_ms, bt.end_ms
    """

    def gdb(k):
        try:
            return cfg_db.get_config(k) if cfg_db else None
        except Exception:
            return None

    def genv(k):
        import os
        v = os.getenv(k)
        return v if v not in (None, "") else None

    def f(v, d):
        try:
            return float(v) if v is not None else d
        except Exception:
            return d

    def i(v, d):
        try:
            return int(float(v)) if v is not None else d
        except Exception:
            return d

    def s(v, d):
        return v if v not in (None, "") else d

    return _BacktestCfgView(
        input_path=s(gdb("bt.input") or genv("BT_INPUT"), "./data/{symbol}_1m.csv"),
        symbols=s(gdb("bt.symbols") or genv("BT_SYMBOLS"), "BTCUSDT"),
        interval=s(gdb("bt.interval") or genv("BT_INTERVAL"), "1m"),
        fees_bps=f(gdb("bt.fees_bps") or genv("BT_FEES_BPS"), 1.8),
        slippage_bps=f(gdb("bt.slippage_bps") or genv("BT_SLIPPAGE_BPS"), 1.0),
        exec_lag_bars=i(gdb("bt.exec_lag") or genv("BT_EXEC_LAG"), 1),
        equity0=f(gdb("bt.equity0") or genv("BT_EQUITY0"), 1000.0),
        out_dir=s(gdb("bt.out_dir") or genv("BT_OUT_DIR"), "./reports"),
        start_ms=i(gdb("bt.start_ms") or genv("BT_START_MS"), None),
        end_ms=i(gdb("bt.end_ms") or genv("BT_END_MS"), None),
    )



# --- Dual-mode loader ---
@dataclass
class _ModesCfgView:
    data_mode: str   # live | testnet | replay
    trade_mode: str  # dry  | testnet | live


# [ANCHOR:DUAL_MODE]
def load_modes_cfg(cfg_db) -> _ModesCfgView:
    """
    ENV: DATA_MODE, TRADE_MODE
    DB : modes.data, modes.trade
    """

    def gdb(k):
        try:
            return cfg_db.get_config(k)
        except Exception:
            return None

    def genv(k):
        import os
        v = os.getenv(k)
        return v if v not in (None, "") else None

    def s(v, d):
        return v if v not in (None, "") else d

    dm = (gdb("modes.data") or genv("DATA_MODE") or "live").lower()
    tm = (gdb("modes.trade") or genv("TRADE_MODE") or "dry").lower()
    if dm not in ("live", "testnet", "replay"):
        dm = "live"
    if tm not in ("dry", "testnet", "live"):
        tm = "dry"
    return _ModesCfgView(dm, tm)
<|MERGE_RESOLUTION|>--- conflicted
+++ resolved
@@ -127,7 +127,6 @@
         mode = "dummy"
     return _StrategyCfgView(mode=mode, class_path=cls, params=params)
 
-<<<<<<< HEAD
 
 @dataclass
 class _OpsHttpCfgView:
@@ -181,8 +180,7 @@
         ready_max_skew_s=f(gdb("ops.http.ready_max_skew_s") or genv("OPS_READY_MAX_SKEW_S"), 15.0),
     )
 
-=======
->>>>>>> a7723d90
+
 
 @dataclass
 class _RiskCfgView:
