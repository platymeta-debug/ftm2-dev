--- conflicted
+++ resolved
@@ -577,7 +577,7 @@
         start_ms=i(gdb("bt.start_ms") or genv("BT_START_MS"), None),
         end_ms=i(gdb("bt.end_ms") or genv("BT_END_MS"), None),
     )
-<<<<<<< HEAD
+
 
 
 # --- Dual-mode loader ---
@@ -615,5 +615,3 @@
     if tm not in ("dry", "testnet", "live"):
         tm = "dry"
     return _ModesCfgView(dm, tm)
-=======
->>>>>>> 6e696ce4
