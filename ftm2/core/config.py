# -*- coding: utf-8 -*-
"""
ENV/DB 설정 로더
- 우선순위: DB(config 테이블) > os.environ > 기본값
"""
from __future__ import annotations
import os
from typing import Dict, Tuple, Optional
from dataclasses import dataclass


try:
    from ftm2.signal.forecast import ForecastConfig
except Exception:  # pragma: no cover
    from signal.forecast import ForecastConfig  # type: ignore

# [ANCHOR:CFG_LOADER]
def _get_db(cfg_db, key: str) -> Optional[str]:
    try:
        return cfg_db.get_config(key)  # Persistence.get_config
    except Exception:
        return None

def _get_env(key: str) -> Optional[str]:
    v = os.getenv(key)
    return v if v not in (None, "") else None

def _as_float(v: Optional[str], default: float) -> float:
    try:
        return float(v) if v is not None else default
    except Exception:
        return default

def _as_tuple3(v: Optional[str], default: Tuple[float, float, float]) -> Tuple[float, float, float]:
    if not v:
        return default
    try:
        parts = [p.strip() for p in v.split(",")]
        a, b, c = float(parts[0]), float(parts[1]), float(parts[2])
        return (a, b, c)
    except Exception:
        return default

def load_forecast_cfg(cfg_db) -> ForecastConfig:
    """
    ENV 키:
      FC_STRONG_THR, FC_FLAT_THR, FC_SPREAD_SCALE, FC_MR_CENTER, FC_MR_SCALE,
      FC_LAMBDA_PERF, FC_W_CLIP_LO, FC_W_CLIP_HI,
      FC_WEIGHTS_TREND_UP, FC_WEIGHTS_TREND_DOWN, FC_WEIGHTS_RANGE_HIGH, FC_WEIGHTS_RANGE_LOW
      (예: FC_WEIGHTS_TREND_UP="0.6,0.1,0.3")
    DB 키:
      forecast.strong_thr, forecast.flat_thr, forecast.spread_scale, forecast.mr_center, forecast.mr_scale,
      forecast.lambda_perf, forecast.w_clip_lo, forecast.w_clip_hi,
      forecast.weights.TREND_UP, forecast.weights.TREND_DOWN, forecast.weights.RANGE_HIGH, forecast.weights.RANGE_LOW
    """
    base = ForecastConfig()  # 기본값

    strong = _as_float(_get_db(cfg_db, "forecast.strong_thr") or _get_env("FC_STRONG_THR"), base.strong_thr)
    flat   = _as_float(_get_db(cfg_db, "forecast.flat_thr")   or _get_env("FC_FLAT_THR"),   base.flat_thr)

    spread = _as_float(_get_db(cfg_db, "forecast.spread_scale") or _get_env("FC_SPREAD_SCALE"), base.spread_scale)
    mr_ctr = _as_float(_get_db(cfg_db, "forecast.mr_center")    or _get_env("FC_MR_CENTER"),    base.mr_center)
    mr_scl = _as_float(_get_db(cfg_db, "forecast.mr_scale")     or _get_env("FC_MR_SCALE"),     base.mr_scale)

    lam    = _as_float(_get_db(cfg_db, "forecast.lambda_perf")  or _get_env("FC_LAMBDA_PERF"),  base.lambda_perf)
    w_lo   = _as_float(_get_db(cfg_db, "forecast.w_clip_lo")    or _get_env("FC_W_CLIP_LO"),    base.w_clip_lo)
    w_hi   = _as_float(_get_db(cfg_db, "forecast.w_clip_hi")    or _get_env("FC_W_CLIP_HI"),    base.w_clip_hi)

    w_up   = _as_tuple3(_get_db(cfg_db, "forecast.weights.TREND_UP")   or _get_env("FC_WEIGHTS_TREND_UP"),   base.base_weights["TREND_UP"])
    w_dn   = _as_tuple3(_get_db(cfg_db, "forecast.weights.TREND_DOWN") or _get_env("FC_WEIGHTS_TREND_DOWN"), base.base_weights["TREND_DOWN"])
    w_rh   = _as_tuple3(_get_db(cfg_db, "forecast.weights.RANGE_HIGH") or _get_env("FC_WEIGHTS_RANGE_HIGH"), base.base_weights["RANGE_HIGH"])
    w_rl   = _as_tuple3(_get_db(cfg_db, "forecast.weights.RANGE_LOW")  or _get_env("FC_WEIGHTS_RANGE_LOW"),  base.base_weights["RANGE_LOW"])

    cfg = ForecastConfig(
        spread_scale=spread,
        mr_center=mr_ctr,
        mr_scale=mr_scl,
        strong_thr=strong,
        flat_thr=flat,
        lambda_perf=lam,
        w_clip_lo=w_lo,
        w_clip_hi=w_hi,
        base_weights={
            "TREND_UP": w_up,
            "TREND_DOWN": w_dn,
            "RANGE_HIGH": w_rh,
            "RANGE_LOW": w_rl,
        },
    )
    return cfg



@dataclass
class _RiskCfgView:
    risk_target_pct: float
    corr_cap_per_side: float
    day_max_loss_pct: float
    atr_k: float
    min_notional: float
    equity_override: Optional[float]


def load_risk_cfg(cfg_db) -> _RiskCfgView:
    """
    ENV 키:
      RISK_TARGET_PCT, CORR_CAP_PER_SIDE, DAILY_MAX_LOSS_PCT, RISK_ATR_K,
      RISK_MIN_NOTIONAL, RISK_EQUITY_OVERRIDE
    DB 키:
      risk.target_pct, risk.corr_cap_per_side, risk.day_max_loss_pct,
      risk.atr_k, risk.min_notional, risk.equity_override
    """

    def g_db(k: str) -> Optional[str]:
        try:
            return cfg_db.get_config(k)
        except Exception:  # pragma: no cover - db access failures
            return None

    def g_env(k: str) -> Optional[str]:
        v = os.getenv(k)
        return v if v not in (None, "") else None

    def f(v: Optional[str], d: float) -> float:
        try:
            return float(v) if v is not None else d
        except Exception:
            return d

    rt = f(g_db("risk.target_pct") or g_env("RISK_TARGET_PCT"), 0.30)
    cc = f(g_db("risk.corr_cap_per_side") or g_env("CORR_CAP_PER_SIDE"), 0.65)
    dl = f(g_db("risk.day_max_loss_pct") or g_env("DAILY_MAX_LOSS_PCT"), 3.0)
    ak = f(g_db("risk.atr_k") or g_env("RISK_ATR_K"), 2.0)
    mn = f(g_db("risk.min_notional") or g_env("RISK_MIN_NOTIONAL"), 20.0)
    eo = g_db("risk.equity_override") or g_env("RISK_EQUITY_OVERRIDE")
    eo_f = float(eo) if eo not in (None, "") else None

    return _RiskCfgView(
        risk_target_pct=rt,
        corr_cap_per_side=cc,
        day_max_loss_pct=dl,
        atr_k=ak,
        min_notional=mn,
        equity_override=eo_f,
    )


@dataclass
class _ExecCfgView:
    active: bool
    cooldown_s: float
    tol_rel: float
    tol_abs: float
    order_type: str
    reduce_only: bool


def _get_db_val(cfg_db, key: str) -> Optional[str]:
    try:
        return cfg_db.get_config(key)
    except Exception:
        return None


def _get_env_val(key: str) -> Optional[str]:
    import os
    v = os.getenv(key)
    return v if v not in (None, "") else None


def _as_bool(v: Optional[str], default: bool) -> bool:
    if v is None:
        return default
    return str(v).strip().lower() in ("1", "true", "yes", "y", "on")


def _as_float(v: Optional[str], default: float) -> float:
    try:
        return float(v) if v is not None else default
    except Exception:
        return default


def load_exec_cfg(cfg_db) -> _ExecCfgView:
    """
    ENV:
      EXEC_ACTIVE, EXEC_COOLDOWN_S, EXEC_TOL_REL, EXEC_TOL_ABS, EXEC_ORDER_TYPE, EXEC_REDUCE_ONLY
    DB:
      exec.active, exec.cooldown_s, exec.tol_rel, exec.tol_abs, exec.order_type, exec.reduce_only
    """

    A = _get_db_val(cfg_db, "exec.active") or _get_env_val("EXEC_ACTIVE")
    CD = _get_db_val(cfg_db, "exec.cooldown_s") or _get_env_val("EXEC_COOLDOWN_S")
    TR = _get_db_val(cfg_db, "exec.tol_rel") or _get_env_val("EXEC_TOL_REL")
    TA = _get_db_val(cfg_db, "exec.tol_abs") or _get_env_val("EXEC_TOL_ABS")
    OT = _get_db_val(cfg_db, "exec.order_type") or _get_env_val("EXEC_ORDER_TYPE")
    RO = _get_db_val(cfg_db, "exec.reduce_only") or _get_env_val("EXEC_REDUCE_ONLY")

    return _ExecCfgView(
        active=_as_bool(A, False),
        cooldown_s=_as_float(CD, 5.0),
        tol_rel=_as_float(TR, 0.05),
        tol_abs=_as_float(TA, 0.0),
        order_type=(OT or "MARKET"),
        reduce_only=_as_bool(RO, True),
    )


@dataclass
class _ProtectCfgView:
    slip_warn_pct: float
    slip_max_pct: float
    stale_rel: float
    stale_secs: float
    eps_rel: float
    eps_abs: float
    partial_timeout_s: float
    cancel_on_stale: bool


<<<<<<< HEAD
=======

>>>>>>> 901221b4
def load_protect_cfg(cfg_db) -> _ProtectCfgView:
    """
    ENV: PROT_SLIP_WARN_PCT, PROT_SLIP_MAX_PCT, PROT_STALE_REL, PROT_STALE_SECS,
         PROT_EPS_REL, PROT_EPS_ABS, PROT_PARTIAL_TIMEOUT_S, PROT_CANCEL_ON_STALE
    DB : protect.slip_warn_pct, protect.slip_max_pct, protect.stale_rel, protect.stale_secs,
         protect.eps_rel, protect.eps_abs, protect.partial_timeout_s, protect.cancel_on_stale
<<<<<<< HEAD
=======

>>>>>>> 901221b4
    """

    def gdb(k):
        try:
            return cfg_db.get_config(k)
        except Exception:
            return None

    def genv(k):
        import os
        v = os.getenv(k)
        return v if v not in (None, "") else None

    def f(v, d):
        try:
            return float(v) if v is not None else d
        except Exception:
            return d

    def b(v, d):
        if v is None:
            return d
        return str(v).strip().lower() in ("1", "true", "yes", "y", "on")

<<<<<<< HEAD
=======

>>>>>>> 901221b4
    return _ProtectCfgView(
        slip_warn_pct=f(gdb("protect.slip_warn_pct") or genv("PROT_SLIP_WARN_PCT"), 0.003),
        slip_max_pct=f(gdb("protect.slip_max_pct") or genv("PROT_SLIP_MAX_PCT"), 0.008),
        stale_rel=f(gdb("protect.stale_rel") or genv("PROT_STALE_REL"), 0.5),
        stale_secs=f(gdb("protect.stale_secs") or genv("PROT_STALE_SECS"), 20.0),
        eps_rel=f(gdb("protect.eps_rel") or genv("PROT_EPS_REL"), 0.10),
        eps_abs=f(gdb("protect.eps_abs") or genv("PROT_EPS_ABS"), 0.0001),
        partial_timeout_s=f(gdb("protect.partial_timeout_s") or genv("PROT_PARTIAL_TIMEOUT_S"), 45.0),
        cancel_on_stale=b(gdb("protect.cancel_on_stale") or genv("PROT_CANCEL_ON_STALE"), True),
    )



@dataclass
class _OOCfgView:
    enabled: bool
    poll_s: float
    stale_secs: float
    price_drift_pct: float
    cancel_on_day_cut: bool
    max_open_per_sym: int


def load_open_orders_cfg(cfg_db) -> _OOCfgView:
    """
    ENV: OO_ENABLED, OO_POLL_S, OO_STALE_SECS, OO_PRICE_DRIFT_PCT, OO_CANCEL_ON_DAY_CUT, OO_MAX_OPEN_PER_SYM
    DB : oo.enabled, oo.poll_s, oo.stale_secs, oo.price_drift_pct, oo.cancel_on_day_cut, oo.max_open_per_sym
    """
    def gdb(k):
        try:
            return cfg_db.get_config(k)
        except Exception:
            return None
    def genv(k):
        import os
        v = os.getenv(k)
        return v if v not in (None, "") else None
    def f(v, d):
        try:
            return float(v) if v is not None else d
        except Exception:
            return d
    def i(v, d):
        try:
            return int(float(v)) if v is not None else d
        except Exception:
            return d
    def b(v, d):
        if v is None:
            return d
        return str(v).strip().lower() in ("1", "true", "yes", "y", "on")
    return _OOCfgView(
        enabled=b(gdb("oo.enabled") or genv("OO_ENABLED"), True),
        poll_s=f(gdb("oo.poll_s") or genv("OO_POLL_S"), 3.0),
        stale_secs=f(gdb("oo.stale_secs") or genv("OO_STALE_SECS"), 45.0),
        price_drift_pct=f(gdb("oo.price_drift_pct") or genv("OO_PRICE_DRIFT_PCT"), 0.004),
        cancel_on_day_cut=b(gdb("oo.cancel_on_day_cut") or genv("OO_CANCEL_ON_DAY_CUT"), True),
        max_open_per_sym=i(gdb("oo.max_open_per_sym") or genv("OO_MAX_OPEN_PER_SYM"), 2),
    )
<<<<<<< HEAD


@dataclass
class _GuardCfgView:
    enabled: bool
    max_lever_total: float
    max_lever_per_sym: float
    stop_pct: float
    trail_activate_pct: float
    trail_width_pct: float


def load_guard_cfg(cfg_db) -> _GuardCfgView:
    """
    ENV: GUARD_ENABLED, GUARD_MAX_LEVER, GUARD_MAX_LEVER_PER_SYM, GUARD_STOP_PCT,
         GUARD_TRAIL_ACTIVATE_PCT, GUARD_TRAIL_WIDTH_PCT
    DB : guard.enabled, guard.max_lever, guard.max_lever_per_sym, guard.stop_pct,
         guard.trail_activate_pct, guard.trail_width_pct
    """

    def gdb(k):
        try:
            return cfg_db.get_config(k)
        except Exception:
            return None

    def genv(k):
        import os
        v = os.getenv(k)
        return v if v not in (None, "") else None

    def f(v, d):
        try:
            return float(v) if v is not None else d
        except Exception:
            return d

    def b(v, d):
        if v is None:
            return d
        return str(v).strip().lower() in ("1", "true", "yes", "y", "on")

    return _GuardCfgView(
        enabled=b(gdb("guard.enabled") or genv("GUARD_ENABLED"), True),
        max_lever_total=f(gdb("guard.max_lever") or genv("GUARD_MAX_LEVER"), 2.5),
        max_lever_per_sym=f(gdb("guard.max_lever_per_sym") or genv("GUARD_MAX_LEVER_PER_SYM"), 0.8),
        stop_pct=f(gdb("guard.stop_pct") or genv("GUARD_STOP_PCT"), 3.0),
        trail_activate_pct=f(gdb("guard.trail_activate_pct") or genv("GUARD_TRAIL_ACTIVATE_PCT"), 1.0),
        trail_width_pct=f(gdb("guard.trail_width_pct") or genv("GUARD_TRAIL_WIDTH_PCT"), 0.6),
    )
=======
>>>>>>> 901221b4
<|MERGE_RESOLUTION|>--- conflicted
+++ resolved
@@ -218,20 +218,14 @@
     cancel_on_stale: bool
 
 
-<<<<<<< HEAD
-=======
-
->>>>>>> 901221b4
+
 def load_protect_cfg(cfg_db) -> _ProtectCfgView:
     """
     ENV: PROT_SLIP_WARN_PCT, PROT_SLIP_MAX_PCT, PROT_STALE_REL, PROT_STALE_SECS,
          PROT_EPS_REL, PROT_EPS_ABS, PROT_PARTIAL_TIMEOUT_S, PROT_CANCEL_ON_STALE
     DB : protect.slip_warn_pct, protect.slip_max_pct, protect.stale_rel, protect.stale_secs,
          protect.eps_rel, protect.eps_abs, protect.partial_timeout_s, protect.cancel_on_stale
-<<<<<<< HEAD
-=======
-
->>>>>>> 901221b4
+
     """
 
     def gdb(k):
@@ -256,10 +250,7 @@
             return d
         return str(v).strip().lower() in ("1", "true", "yes", "y", "on")
 
-<<<<<<< HEAD
-=======
-
->>>>>>> 901221b4
+
     return _ProtectCfgView(
         slip_warn_pct=f(gdb("protect.slip_warn_pct") or genv("PROT_SLIP_WARN_PCT"), 0.003),
         slip_max_pct=f(gdb("protect.slip_max_pct") or genv("PROT_SLIP_MAX_PCT"), 0.008),
@@ -319,7 +310,7 @@
         cancel_on_day_cut=b(gdb("oo.cancel_on_day_cut") or genv("OO_CANCEL_ON_DAY_CUT"), True),
         max_open_per_sym=i(gdb("oo.max_open_per_sym") or genv("OO_MAX_OPEN_PER_SYM"), 2),
     )
-<<<<<<< HEAD
+
 
 
 @dataclass
@@ -370,5 +361,3 @@
         trail_activate_pct=f(gdb("guard.trail_activate_pct") or genv("GUARD_TRAIL_ACTIVATE_PCT"), 1.0),
         trail_width_pct=f(gdb("guard.trail_width_pct") or genv("GUARD_TRAIL_WIDTH_PCT"), 0.6),
     )
-=======
->>>>>>> 901221b4
