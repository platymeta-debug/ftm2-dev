--- conflicted
+++ resolved
@@ -43,19 +43,15 @@
         from ftm2.discord_bot.panel import setup_panel_commands
         from ftm2.discord_bot.panel_manager import PanelManager
         from ftm2.analysis.publisher import AnalysisPublisher
-<<<<<<< HEAD
         from ftm2.utils.env import env_int
-=======
->>>>>>> 5c3f2af3
+
     except Exception:  # pragma: no cover
         from discord_bot.dashboards import DashboardManager  # type: ignore
         from discord_bot.panel import setup_panel_commands  # type: ignore
         from discord_bot.panel_manager import PanelManager  # type: ignore
         from analysis.publisher import AnalysisPublisher  # type: ignore
-<<<<<<< HEAD
         from utils.env import env_int  # type: ignore
-=======
->>>>>>> 5c3f2af3
+
 
     class FTMDiscordBot(commands.Bot):
         def __init__(self, bus: StateBus) -> None:
@@ -70,44 +66,19 @@
         # [ANCHOR:DISCORD_BOT]
         async def setup_hook(self) -> None:
             sync_fn = setup_panel_commands(self)
-<<<<<<< HEAD
             await sync_fn()
             self.panel = PanelManager(self)
             self.dashboard = DashboardManager(self)
             self.analysis_pub = AnalysisPublisher(
                 self, self.bus, interval_s=env_int("ANALYSIS_REPORT_SEC", 60)
             )
-=======
-            await sync_fn()  # 길드 싱크 확정
-            self.panel = PanelManager(self)
-            self.dashboard = DashboardManager(self)
-            self.analysis_pub = AnalysisPublisher(
-                self, self.bus, interval_s=int(os.getenv("ANALYSIS_REPORT_SEC", "60"))
-            )
-            # 초기 대시보드/패널 확보는 on_ready에서
->>>>>>> 5c3f2af3
+
 
         async def on_ready(self) -> None:
             log.info("[DISCORD][READY] 로그인: %s (%s)", self.user, self.user and self.user.id)
-<<<<<<< HEAD
             await self.dashboard.ensure_dashboard_message()
             await self.panel.ensure_panel_message()
-=======
-            try:
-                await self.dashboard.ensure_dashboard_message()
-            except Exception as e:
-                log.warning("[대시보드] 초기화 실패: %s", e)
-            try:
-                await self.panel.ensure_panel_message()
-            except Exception as e:
-                log.warning("[패널] 초기화 실패: %s", e)
-            try:
-                if self.analysis_pub:
-                    self.analysis_pub.start()
-            except Exception as e:
-                log.warning("[ANALYSIS] start 실패: %s", e)
-            # 주기 루프 시작(중복 스타트 방지)
->>>>>>> 5c3f2af3
+
             if not getattr(self, "_dash_task_started", False):
                 self._dash_task_started = True
                 self._update_dashboard.start()
