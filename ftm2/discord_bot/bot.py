# -*- coding: utf-8 -*-
"""
Discord Bot Runner (스켈레톤)
- 한글 패널/대시보드/알림
- 대시보드 15초 주기 편집 업데이트
"""
from __future__ import annotations

import os
import asyncio
import logging
from typing import Optional

try:
    import discord  # type: ignore
    from discord.ext import tasks, commands  # type: ignore
except Exception:  # pragma: no cover - discord 미설치 시
    discord = None  # type: ignore
    tasks = None  # type: ignore
    commands = None  # type: ignore

try:
    from ftm2.core.state import StateBus
except Exception:  # pragma: no cover
    from core.state import StateBus  # type: ignore



log = logging.getLogger("ftm2.discord")
if not log.handlers:
    logging.basicConfig(level=logging.INFO, format="%(asctime)s %(levelname)s %(message)s")


if discord is None:  # pragma: no cover - discord.py 미설치 환경
    def run_discord_bot(bus: StateBus) -> None:
        """discord.py 미설치 시 단순 경고만 남기고 종료."""
        log.warning("🔒 Discord 라이브러리가 설치되지 않았습니다. Discord 기능은 비활성화됩니다.")
        return
else:
    # 이 패키지/경로 배치 차이를 흡수 (둘 중 가능한 쪽 사용)
    try:
        from ftm2.discord_bot.dashboards import DashboardManager
        from ftm2.discord_bot.panel import setup_panel_commands
        from ftm2.discord_bot.panel_manager import PanelManager
        from ftm2.analysis.publisher import AnalysisPublisher

    except Exception:  # pragma: no cover
        from discord_bot.dashboards import DashboardManager  # type: ignore
        from discord_bot.panel import setup_panel_commands  # type: ignore
        from discord_bot.panel_manager import PanelManager  # type: ignore
        from analysis.publisher import AnalysisPublisher  # type: ignore


    # [ANCHOR:DISCORD_TASKS] begin
    class TaskRegistryMixin:
        """봇 내부에서 생성한 백그라운드 태스크를 한 곳에서 관리/종료."""
        def __init__(self, *a, **kw):
            super().__init__(*a, **kw)
            self._bg_tasks: set[asyncio.Task] = set()

        def add_bg_task(self, coro, name: str):
            if asyncio.iscoroutine(coro):
                t = asyncio.create_task(coro, name=name)
            elif isinstance(coro, asyncio.Task):
                t = coro
                t.set_name(name)
            else:
                raise TypeError("add_bg_task expects coroutine or Task")
            self._bg_tasks.add(t)

            def _done(tt: asyncio.Task):
                self._bg_tasks.discard(tt)
                try:
                    exc = tt.exception()
                except asyncio.CancelledError:
                    log.info("E_DISCORD_TASK_CANCELLED name=%s", tt.get_name())
                    return
                except Exception:
                    log.exception("E_TASK_DONE_CB")
                    return
                if exc:
                    log.warning("E_TASK_FAIL name=%s err=%r", tt.get_name(), exc)

            t.add_done_callback(_done)
            return t

        async def stop_bg_tasks(self):
            if not self._bg_tasks:
                return
            for t in list(self._bg_tasks):
                t.cancel()
            await asyncio.gather(*self._bg_tasks, return_exceptions=True)
            for t in list(self._bg_tasks):
                if t.cancelled():
                    log.info("E_DISCORD_TASK_CANCELLED name=%s", t.get_name())
            self._bg_tasks.clear()
    # [ANCHOR:DISCORD_TASKS] end

    class FTMDiscordBot(TaskRegistryMixin, commands.Bot):
        def __init__(self, bus: StateBus) -> None:
            intents = discord.Intents.default()
            super().__init__(command_prefix="!", intents=intents)
            self.bus = bus
            self.dashboard: Optional[DashboardManager] = None
            self.panel: Optional[PanelManager] = None
            self.analysis_pub: Optional[AnalysisPublisher] = None
            self._dash_task_started = False
            # [ANCHOR:DISCORD_TASKS] begin
            self._tasks: list[asyncio.Task] = []
            # [ANCHOR:DISCORD_TASKS] end

        # [ANCHOR:DISCORD_BOT]
        async def setup_hook(self) -> None:
            sync_fn = setup_panel_commands(self)
            await sync_fn()
            self.panel = PanelManager(self)
            self.dashboard = DashboardManager(self)
            # [ANCHOR:DISCORD_TASKS] begin
            interval = int(os.getenv("ANALYSIS_REPORT_SEC", "60").strip())
            self.analysis_pub = AnalysisPublisher(self, self.bus, interval_s=interval)
            # [ANCHOR:DISCORD_TASKS] end


        async def on_ready(self) -> None:
            log.info("[DISCORD][READY] 로그인: %s (%s)", self.user, self.user and self.user.id)
            await self.dashboard.ensure_dashboard_message()
            await self.panel.ensure_panel_message()

            if not getattr(self, "_dash_task_started", False):
                self._dash_task_started = True
                self._update_dashboard.start()
            # [ANCHOR:DISCORD_TASKS] begin
            t = self.analysis_pub.start()
            if t:
<<<<<<< HEAD
                self.add_bg_task(t, "analysis")
=======
                self._tasks.append(t)
>>>>>>> a82ae379
            # [ANCHOR:DISCORD_TASKS] end

        async def on_app_command_error(self, ia, error: Exception):
            from discord.app_commands.errors import CommandNotFound
            if isinstance(error, CommandNotFound):
                await ia.response.send_message(
                    "명령을 찾을 수 없습니다. 입력은 `/panel` 입니다. (표시는 **패널**)",
                    ephemeral=True,
                )
                return
            log.warning("[DISCORD][CMD_ERROR] %s", error)

        async def close(self) -> None:
            try:
                if hasattr(self, "_update_dashboard"):
                    self._update_dashboard.cancel()
            except Exception:
                pass
            # [ANCHOR:DISCORD_TASKS] begin
<<<<<<< HEAD
            await self.stop_bg_tasks()
=======
            for t in list(self._tasks):
                t.cancel()
                try:
                    await t
                except Exception:
                    pass
            self._tasks.clear()
            log.info("E_DISCORD_TASK_CANCELLED")
>>>>>>> a82ae379
            try:
                if hasattr(self, "analysis_pub"):
                    self.analysis_pub.stop()
            except Exception:
                pass
            try:
                if hasattr(self, "panel"):
                    await self.panel.close()
            except Exception:
                pass
            # [ANCHOR:DISCORD_TASKS] end
            try:
                await super().close()
            finally:
                log.info("[DISCORD] closed")


        @tasks.loop(seconds=15)
        async def _update_dashboard(self):  # pragma: no cover - 실제 실행 환경 의존
            try:
                snap = self.bus.snapshot()
                await self.dashboard.update(snap)
            except Exception as e:
                log.warning("[대시보드] 업데이트 실패: %s", e)

        @_update_dashboard.before_loop  # pragma: no cover - 실제 실행 환경 의존
        async def _before_update(self):
            await self.wait_until_ready()



    def run_discord_bot(bus: StateBus) -> None:
        token = os.getenv("DISCORD_BOT_TOKEN") or ""
        if not token:
            log.warning("🔒 DISCORD_BOT_TOKEN 이 비어 있습니다. Discord 기능은 비활성화됩니다.")
            return
        bot = FTMDiscordBot(bus)

        async def _main():
            async with bot:
                await bot.start(token)

        try:
            asyncio.run(_main())
        except KeyboardInterrupt:  # pragma: no cover
            log.info("[DISCORD] 종료 요청")<|MERGE_RESOLUTION|>--- conflicted
+++ resolved
@@ -132,11 +132,8 @@
             # [ANCHOR:DISCORD_TASKS] begin
             t = self.analysis_pub.start()
             if t:
-<<<<<<< HEAD
                 self.add_bg_task(t, "analysis")
-=======
-                self._tasks.append(t)
->>>>>>> a82ae379
+
             # [ANCHOR:DISCORD_TASKS] end
 
         async def on_app_command_error(self, ia, error: Exception):
@@ -156,18 +153,9 @@
             except Exception:
                 pass
             # [ANCHOR:DISCORD_TASKS] begin
-<<<<<<< HEAD
+
             await self.stop_bg_tasks()
-=======
-            for t in list(self._tasks):
-                t.cancel()
-                try:
-                    await t
-                except Exception:
-                    pass
-            self._tasks.clear()
-            log.info("E_DISCORD_TASK_CANCELLED")
->>>>>>> a82ae379
+
             try:
                 if hasattr(self, "analysis_pub"):
                     self.analysis_pub.stop()
