--- conflicted
+++ resolved
@@ -24,17 +24,7 @@
             log.exception("E_ORCH_TOGGLE_CB")
 
     # (선택) DB upsert는 기존 유틸 사용
-<<<<<<< HEAD
-    try:
-        from ftm2.panel import _db_upsert_exec_active
-        _db_upsert_exec_active(bool(active))
-    except Exception:
-        pass
 
-    log.info("[EXEC] %s (source=PANEL, prev=%s)",
-             "enabled" if active else "disabled", prev)
-# [ANCHOR:PANEL_TOGGLE_SAFE] end
-=======
     try:
         from ftm2.panel import _db_upsert_exec_active
         _db_upsert_exec_active(bool(active))
@@ -45,14 +35,6 @@
              "enabled" if active else "disabled", prev)
 # [ANCHOR:PANEL_TOGGLE_SAFE] end
 
-    try:
-        router_active = getattr(getattr(getattr(bus, "exec_router", None), "cfg", None), "active", None)
-        if router_active != active and hasattr(bus, "exec_router"):
-            bus.exec_router.cfg.active = bool(active)
-            log.info("[EXEC_ROUTE] sync router active -> %s", active)
-    except Exception:
-        log.exception("E_EXEC_ROUTE_SYNC")
->>>>>>> b3d4f37f
 
 
 try:
