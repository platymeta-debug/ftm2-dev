# -*- coding: utf-8 -*-
"""
Binance USDⓈ-M Futures Connector (testnet↔live toggle)

외부 의존:
- REST: httpx (권장) 또는 requests 폴백
- WS  : websocket-client (권장). 미설치 시 폴백 REST-폴링(간이) 제공.

모든 메서드는 표준 응답 계약을 따른다:
- 성공: {"ok": True, "data": ...}
- 실패: {"ok": False, "error": {"code": "<E_*>", "msg": str, "ctx": dict}}

주의: 주문은 기본 스텁(E_ORDER_STUB). M3에서 활성/고도화한다.
"""
from __future__ import annotations

import os
import time
import hmac
import json
import hashlib
import threading
import logging
import concurrent.futures
from dataclasses import dataclass
from typing import Callable, Optional, Dict, Any, List

from .http_driver import HttpDriver

try:
    from ftm2.core.env import (
        load_env_chain,
        load_binance_credentials,
    )
except Exception:  # pragma: no cover
    from core.env import load_env_chain  # type: ignore
    from core.env import load_binance_credentials  # type: ignore

LIVE_MARK_WS = "wss://fstream.binance.com/ws"  # 시장 데이터는 항상 라이브

_http_drv = HttpDriver()


def boot_http() -> None:
    """Ensure HTTP driver is started."""
    if _http_drv._mode is None:
        _http_drv.start()


def get_klines(symbol: str, interval: str, limit: int = 600):
    """Simple REST helper for warmup. Returns raw kline rows."""
    boot_http()
    url = "https://fapi.binance.com/fapi/v1/klines"
    return _http_drv.get(url, params={"symbol": symbol, "interval": interval, "limit": limit})



# WS driver
try:
    from websocket import WebSocketApp  # websocket-client
    _WS_HAVE = "websocket-client"
except Exception:  # pragma: no cover
    WebSocketApp = None
    _WS_HAVE = ""


log = logging.getLogger("binance.client")
if not log.handlers:
    logging.basicConfig(level=logging.INFO, format="%(asctime)s %(levelname)s %(message)s")

_BINANCE_ERROR_HINTS = {
    -2015: "API 키 또는 권한 오류",
    -2019: "잔고 부족",
    -2022: "reduceOnly 위반 또는 포지션 없음",
    -1111: "값 범위 또는 소수 자릿수 오류",
    -1022: "시그니처 검증 실패",
}


# [ANCHOR:WS_MANAGER] begin
"""
웹소켓 종료를 병렬로 처리하여 전체 셧다운 시간을 줄인다.
- ws_open() 시 register()로 등록
- stop_all_parallel()로 일괄 종료(타임아웃/로그 포함)
ENV:
  WS_STOP_PARALLEL=1        # 1=병렬, 0=직렬
  WS_STOP_TIMEOUT_S=3       # 각 WS join 타임아웃
  WS_STOP_MAX_WORKERS=8     # 병렬 종료 스레드 수 한도
"""
class _WSHandle:
    __slots__ = ("url", "closer", "thread")

    def __init__(self, url: str, closer, thread: threading.Thread | None):
        self.url = url
        self.closer = closer             # callable: () -> None
        self.thread = thread             # ws run_forever thread

_WS_REG: dict[str, _WSHandle] = {}
_WS_LOCK = threading.Lock()


def ws_register(url: str, closer, thread: threading.Thread | None):
    """WS 생성 직후 호출해서 레지스트리에 추가."""
    h = _WSHandle(url, closer, thread)
    with _WS_LOCK:
        _WS_REG[url] = h
    log.info("[WS OPEN] %s", url)


def ws_unregister(url: str):
    with _WS_LOCK:
        _WS_REG.pop(url, None)


def _close_one(h: _WSHandle, timeout_s: float):
    try:
        # idempotent closer (여러 번 불러도 안전)
        h.closer()
    except Exception:
        log.exception("E_WS_CLOSE url=%s", h.url)
    if h.thread:
        h.thread.join(timeout=timeout_s)
        if h.thread.is_alive():
            log.warning("E_WS_STOP_TIMEOUT url=%s timeout=%.1fs", h.url, timeout_s)
        else:
            log.info("[WS STOP] %s", h.url)
    else:
        log.info("[WS STOP] %s (no-thread)", h.url)


def ws_stop_all_parallel():
    """등록된 모든 WS를 (옵션) 병렬로 종료한다."""
    with _WS_LOCK:
        handles = list(_WS_REG.values())
        _WS_REG.clear()

    if not handles:
        log.info("[WS STOPPED] none")
        return

    timeout_s = float(os.getenv("WS_STOP_TIMEOUT_S", "3").strip() or "3")
    parallel = os.getenv("WS_STOP_PARALLEL", "1").strip() in ("1", "true", "True", "YES", "yes")
    max_workers = int(os.getenv("WS_STOP_MAX_WORKERS", "8").strip() or "8")
    max_workers = max(1, min(max_workers, len(handles)))

    t0 = time.time()
    if parallel and len(handles) > 1:
        with concurrent.futures.ThreadPoolExecutor(max_workers=max_workers) as ex:
            futs = [ex.submit(_close_one, h, timeout_s) for h in handles]
            concurrent.futures.wait(futs, timeout=timeout_s + 2)
    else:
        for h in handles:
            _close_one(h, timeout_s)

    log.info("[WS STOPPED] all streams closed in %.2fs (n=%d, parallel=%s)",
             time.time() - t0, len(handles), parallel)
# [ANCHOR:WS_MANAGER] end


def _ok(data: Any) -> Dict[str, Any]:
    return {"ok": True, "data": data}


def _err(code: str, msg: str, **ctx) -> Dict[str, Any]:
    return {"ok": False, "error": {"code": code, "msg": msg, "ctx": ctx}}


def _now_ms() -> int:
    return int(time.time() * 1000)


# -----------------------------------------------------------------------------
# [ANCHOR:BINANCE_CLIENT] begin
# -----------------------------------------------------------------------------
class BinanceClient:
    """
    USDⓈ-M Futures 전용 클라이언트. testnet↔live 토글 가능.

    생성은 보통 from_env()를 권장:
        cli = BinanceClient.from_env()

    주요 REST:
      - ping(), server_time(), exchange_info(), mark_price()
      - get_account(), get_positions()
      - create_order()  # 기본 스텁(E_ORDER_STUB)

    WS 구독:
      - subscribe_kline(symbol, interval, on_msg)
      - subscribe_mark_price(symbol, on_msg)
      - subscribe_user(listenKey, on_msg)

    각 subscribe_* 는 WSHandle을 반환하며, .stop() 으로 종료.
    """

    # 기본 엔드포인트 맵
    DEFAULTS = {
        "live": {
            "rest": "https://fapi.binance.com",
            "ws":   "wss://fstream.binance.com",
        },
        "testnet": {
            "rest": "https://testnet.binancefuture.com",
            "ws":   "wss://stream.binancefuture.com",
        },
    }

    # --- helpers: unified key loader & env auto-detect ------------------
    @staticmethod
    def _load_keypair_unified(prefer: str | None = None) -> tuple[str, str]:
        """
        우선순위:
          1) 공통: BINANCE_API_KEY / BINANCE_API_SECRET
             (또는 BINANCE_KEY / BINANCE_SECRET, TOKEN / TOKEN_SECRET 호환)
          2) 선호(prefer)가 지정되면 해당 환경 키를 가산:
             prefer == "live"    -> BINANCE_LIVE_API_KEY / _SECRET
             prefer == "testnet" -> BINANCE_TESTNET_API_KEY / _SECRET
          3) 마지막 백업으로 서로 다른 환경 변수 중 먼저 발견되는 값 사용
        """
        import os
        key = (
            os.getenv("BINANCE_API_KEY")
            or os.getenv("BINANCE_KEY")
            or os.getenv("TOKEN")
            or ""
        )
        secret = (
            os.getenv("BINANCE_API_SECRET")
            or os.getenv("BINANCE_SECRET")
            or os.getenv("TOKEN_SECRET")
            or ""
        )
        # prefer 가 지정되면 그쪽 ENV로 보강
        if prefer == "live":
            key = os.getenv("BINANCE_LIVE_API_KEY") or key
            secret = os.getenv("BINANCE_LIVE_API_SECRET") or secret
        elif prefer == "testnet":
            key = os.getenv("BINANCE_TESTNET_API_KEY") or key
            secret = os.getenv("BINANCE_TESTNET_API_SECRET") or secret
        else:
            # 아무것도 없을 때 두 환경 것을 순서대로 시도
            key = (
                os.getenv("BINANCE_API_KEY")
                or os.getenv("BINANCE_LIVE_API_KEY")
                or os.getenv("BINANCE_TESTNET_API_KEY")
                or key
            )
            secret = (
                os.getenv("BINANCE_API_SECRET")
                or os.getenv("BINANCE_LIVE_API_SECRET")
                or os.getenv("BINANCE_TESTNET_API_SECRET")
                or secret
            )
        return key or "", secret or ""

    @staticmethod
    def _detect_trade_env(api_key: str, timeout: float = 2.5) -> str:
        """
        주어진 API KEY가 어느 환경의 키인지 자동 판별.
        - futures listenKey 생성(서명 불필요)을 testnet→live 순으로 시도
        - 200이면 해당 환경
        - 둘 다 실패하면 안전하게 'testnet'
        """
        if not api_key:
            return "testnet"
        headers = {"X-MBX-APIKEY": api_key}
        post = None
        try:
            import httpx  # type: ignore
            post = lambda url: httpx.post(url, headers=headers, timeout=timeout)
        except Exception:
            try:
                import requests  # type: ignore
                post = lambda url: requests.post(url, headers=headers, timeout=timeout)
            except Exception:
                return "testnet"
        try:
            r = post("https://testnet.binancefuture.com/fapi/v1/listenKey")
            if getattr(r, "status_code", 0) == 200:
                return "testnet"
        except Exception:
            pass
        try:
            r = post("https://fapi.binance.com/fapi/v1/listenKey")
            if getattr(r, "status_code", 0) == 200:
                return "live"
        except Exception:
            pass
        return "testnet"

    def __init__(
        self,
        mode: str = "testnet",
        key: Optional[str] = None,
        secret: Optional[str] = None,
        *,
        rest_base: Optional[str] = None,
        ws_base: Optional[str] = None,
        recv_window_ms: int = 30000,
        order_active: bool = False,  # 기본 False → 스텁 반환
        http_timeout: float = 10.0,
    ) -> None:
        self.mode = (mode or "testnet").lower()
        if self.mode not in ("testnet", "live"):
            raise ValueError("mode must be 'testnet' or 'live'")

        defaults = self.DEFAULTS[self.mode]
        self.rest_base = (rest_base or os.getenv("REST_BASE_OVERRIDE") or defaults["rest"]).rstrip("/")
        self.ws_base = (ws_base or os.getenv("WS_BASE_OVERRIDE") or defaults["ws"]).rstrip("/")
        self.key = key or ""
        self.secret = secret or ""
        self.recv_window_ms = int(os.getenv("BINANCE_RECV_WINDOW", str(recv_window_ms)))
        self._clock_offset_ms = 0
        self.order_active = order_active
        self.http_timeout = http_timeout

        self.http: str | None = None
        self._bind_http_driver()

        log.info(
            "[BINANCE_CLIENT_STATUS] mode=%s rest=%s ws=%s http=%s ws_driver=%s",
            self.mode,
            self.rest_base,
            self.ws_base,
            self.http or "none",
            _WS_HAVE or "none",
        )

    def sync_time(self) -> None:
        t0 = int(time.time() * 1000)
        r = self._http_request("GET", "/v1/time")
        t1 = int(time.time() * 1000)
        if not r.get("ok"):
            raise RuntimeError("TIME_SYNC_FAIL")
        server_ms = (r.get("data") or {}).get("serverTime")
        if isinstance(server_ms, (int, float)):
            self._clock_offset_ms = int(server_ms - (t0 + t1) // 2)

    def _now_ms(self) -> int:
        return int(time.time() * 1000 + self._clock_offset_ms)

    # ------------------------------------------------------------------
    # Factories
    # ------------------------------------------------------------------
    @classmethod
    def from_env(
        cls,
        *,
        for_trade: bool = True,
        api_key: str | None = None,
        api_secret: str | None = None,
    ) -> "BinanceClient":
        load_env_chain()
        mode = (os.getenv("MODE") or "testnet").lower()
        if mode not in ("testnet", "live"):
            mode = "testnet"
        key = (
            api_key
            or os.getenv("BINANCE_API_KEY")
            or os.getenv(f"BINANCE_{mode.upper()}_API_KEY")
        )
        secret = (
            api_secret
            or os.getenv("BINANCE_API_SECRET")
            or os.getenv(f"BINANCE_{mode.upper()}_API_SECRET")
        )
        if for_trade and (not key or not secret):
            raise RuntimeError("BINANCE API key/secret not found in env")
        cli = cls(mode, key or "", secret or "", order_active=for_trade)
        if for_trade:
            try:
                cli.sync_time()
            except Exception as e:  # pragma: no cover
                log.warning("TIME_SYNC_FAIL: %s", e)
        return cli

    # [ANCHOR:DUAL_MODE]
    @classmethod
    def for_data(cls, mode: str = "live") -> "BinanceClient":
        """
        공개 시세/클라인 전용 클라이언트. API 키 불필요.
        mode: live | testnet | replay(=testnet)
        """
        return cls(
            mode=("testnet" if mode == "testnet" else "live"),
            order_active=False,
        )

    @classmethod
    def for_trade(cls, mode: str, order_active: bool = True) -> "BinanceClient":
        """
        mode: 'auto' | 'live' | 'testnet' | 'dry'
        - 'auto' : load_binance_credentials() 로 자동 환경 감지
        - 그 외  : 해당 환경으로 강제 지정
        """
        m = (mode or "auto").lower()
        if m == "dry":
            cli = cls("testnet", "", "", order_active=False)
        else:
            creds = load_binance_credentials()
            if m == "auto":
                env = creds.env
            elif m == "live":
                env = "live"
            elif m == "testnet":
                env = "testnet"
            else:
                env = "testnet"
            cli = cls(env, creds.api_key, creds.api_secret, order_active=order_active)
        try:
            cli.sync_time()
        except Exception as e:  # pragma: no cover
            log.warning("TIME_SYNC_FAIL: %s", e)
        return cli

    # ------------------------------------------------------------------
    # HTTP driver binding
    # ------------------------------------------------------------------
    def _bind_http_driver(self) -> None:
        if self.http:
            return
        try:
            import httpx  # noqa: F401
            self.http = "httpx"
        except Exception:  # pragma: no cover
            try:
                import requests  # noqa: F401
                self.http = "requests"
            except Exception:
                self.http = None
        logging.getLogger("binance.client").info(
            "[HTTP DRIVER] selected=%s", self.http or "none"
        )

    def ensure_http(self) -> None:
        if not self.http:
            self._bind_http_driver()
        if not self.http:
            raise RuntimeError("HTTP driver not available")

    # ------------------------------------------------------------------
    # HTTP helpers
    # ------------------------------------------------------------------
    def _http_request(self, method: str, path: str, *, params: Optional[Dict[str, Any]] = None,
                      signed: bool = False, headers: Optional[Dict[str, str]] = None,
                      _retried: bool = False) -> Dict[str, Any]:
        if self.http not in ("httpx", "requests"):
            return _err("E_CONN_FAIL", "HTTP driver not available (install httpx or requests)")

        base = self.rest_base.rstrip("/")
        url = f"{base}{path}"
        params = dict(params or {})
        orig_params = dict(params)

        # futures REST는 /fapi/* 하위
        if not path.startswith("/fapi/"):
            url = f"{base}/fapi{path}"

        # 서명
        hdrs = dict(headers or {})
        orig_hdrs = dict(hdrs)
        if signed:
            if not self.key or not self.secret:
                return _err("E_KEY_EMPTY", "API key/secret required", path=path)
            hdrs["X-MBX-APIKEY"] = self.key
            params.setdefault("recvWindow", self.recv_window_ms)
            params["timestamp"] = self._now_ms()
            query = "&".join(f"{k}={params[k]}" for k in sorted(params))
            sig = hmac.new(self.secret.encode(), query.encode(), hashlib.sha256).hexdigest()
            params["signature"] = sig
        else:
            # 일부 엔드포인트(유저스트림)는 KEY 헤더만 요구
            if "listenKey" in path or path.endswith("/listenKey"):
                if not self.key:
                    return _err("E_KEY_EMPTY", "API key required for user stream", path=path)
                hdrs["X-MBX-APIKEY"] = self.key

        try:
            if self.http == "httpx":
                import httpx
                with httpx.Client(timeout=self.http_timeout) as client:
                    if method == "GET":
                        r = client.get(url, params=params, headers=hdrs)
                    elif method == "POST":
                        r = client.post(url, params=params, headers=hdrs)
                    elif method == "PUT":
                        r = client.put(url, params=params, headers=hdrs)
                    elif method == "DELETE":
                        r = client.delete(url, params=params, headers=hdrs)
                    else:
                        return _err("E_HTTP_METHOD", f"Unsupported method {method}", path=path)
                    status = r.status_code
                    text = r.text
            else:
                import requests
                if method == "GET":
                    r = requests.get(url, params=params, headers=hdrs, timeout=self.http_timeout)
                elif method == "POST":
                    r = requests.post(url, params=params, headers=hdrs, timeout=self.http_timeout)
                elif method == "PUT":
                    r = requests.put(url, params=params, headers=hdrs, timeout=self.http_timeout)
                elif method == "DELETE":
                    r = requests.delete(url, params=params, headers=hdrs, timeout=self.http_timeout)
                else:
                    return _err("E_HTTP_METHOD", f"Unsupported method {method}", path=path)
                status = r.status_code
                text = r.text

        except Exception as e:  # pragma: no cover
            return _err("E_CONN_FAIL", f"{e}", url=url, path=path)

        if status >= 400:
            err: Dict[str, Any] = {}
            try:
                err = json.loads(text) if text else {}
            except Exception:
                err = {"msg": text}
            code = err.get("code")
            msg = err.get("msg")
            ts_err = (code == -1021) or ("Timestamp" in str(msg))
            if signed and ts_err and not _retried:
                try:
                    self.sync_time()
                except Exception as e:  # pragma: no cover
                    log.warning("TIME_SYNC_FAIL: %s", e)
                return self._http_request(
                    method,
                    path,
                    params=orig_params,
                    signed=signed,
                    headers=orig_hdrs,
                    _retried=True,
                )
            log.warning(
                "[BINANCE_HTTP_ERR] %s %s code=%s msg=%s", method, path, code, msg
            )
            return _err(
                "E_HTTP_STATUS",
                f"HTTP {status}",
                url=url,
                path=path,
                body=text,
                binance_code=code,
                binance_msg=msg,
            )

        try:
            data = json.loads(text) if text else {}
        except Exception as e:
            return _err("E_DECODE", f"json decode fail: {e}", body=text[:200])

        return _ok(data)

    # ------------------------------------------------------------------
    # REST: public
    # ------------------------------------------------------------------
    def ping(self) -> Dict[str, Any]:
        r = self._http_request("GET", "/v1/ping")
        if not r["ok"]:
            return r
        # /ping 은 빈 바디 → latency 측정용으로 time API 한 번 더
        t0 = time.perf_counter()
        _ = self.server_time()
        latency_ms = int((time.perf_counter() - t0) * 1000)
        return _ok({"latency_ms": latency_ms})


    def server_time(self) -> Dict[str, Any]:
        return self._http_request("GET", "/v1/time")

    def exchange_info(self, symbols: Optional[List[str]] = None) -> Dict[str, Any]:
        params: Dict[str, Any] = {}
        if symbols:
            # ["BTCUSDT","ETHUSDT"] → '["BTCUSDT","ETHUSDT"]'
            params["symbols"] = json.dumps(symbols)
        return self._http_request("GET", "/v1/exchangeInfo", params=params)

    def mark_price(self, symbol: str) -> Dict[str, Any]:
        r = self._http_request("GET", "/v1/premiumIndex", params={"symbol": symbol})
        if not r["ok"]:
            return r
        d = r["data"]
        # d = {..., "markPrice": "xxxxx.x", "time": 123}
        try:
            d["markPrice"] = float(d.get("markPrice"))
        except Exception:
            pass
        return _ok(d)

    def klines(self, symbol: str, interval: str, limit: int = 500) -> Dict[str, Any]:
        params = {"symbol": symbol, "interval": interval, "limit": limit}
        return self._http_request("GET", "/v1/klines", params=params)

    # ------------------------------------------------------------------
    # REST: signed
    # ------------------------------------------------------------------
    def get_account(self) -> Dict[str, Any]:
        # futures 계정 정보
        return self._http_request("GET", "/v2/account", signed=True)

    def get_positions(self, symbols: Optional[List[str]] = None) -> Dict[str, Any]:
        params: Dict[str, Any] = {}
        if symbols and len(symbols) == 1:
            params["symbol"] = symbols[0]
        # v2/positionRisk 는 심볼 미지정 시 전체 반환
        return self._http_request("GET", "/v2/positionRisk", params=params, signed=True)

    def get_balance_usdt(self) -> Dict[str, float]:
        if not self.key or not self.secret:
            raise RuntimeError("NO_API_KEY")
        r = self._http_request("GET", "/v2/balance", signed=True)
        if not r.get("ok"):
            err = r.get("error", {})
            raise RuntimeError(err.get("code", "E_BAL"))
        for b in r.get("data", []):
            if b.get("asset") == "USDT":
                wb = float(b.get("balance") or b.get("wb") or 0.0)
                cw = float(b.get("crossWalletBalance") or b.get("cw") or 0.0)
                return {"wallet": wb, "avail": cw}
        raise RuntimeError("USDT_NOT_FOUND")

    # [ANCHOR:BINANCE_CLIENT_BAL]
    def get_equity(self) -> Optional[float]:
        if not self.key or not self.secret:
            return None
        r = self._http_request("GET", "/v2/balance", signed=True)
        if r.get("ok"):
            data = r.get("data") or []
            usdt = next((x for x in data if x.get("asset") == "USDT"), None)
            if usdt:
                try:
                    return float(usdt.get("balance") or usdt.get("crossWalletBalance") or 0.0)
                except Exception:
                    pass
        alt = self._http_request("GET", "/v2/account", signed=True)
        if not alt.get("ok"):
            return None
        d = alt.get("data") or {}
        try:
            return float(d.get("totalMarginBalance") or d.get("totalWalletBalance") or 0.0)
        except Exception:
            return None

    # --- 신규: 통합 잔고/에쿼티 조회 -----------------------------------
    def fetch_account_equity(self) -> Dict[str, float]:
        """/fapi/v2/account 기반의 잔고 정보를 반환한다."""
        r = self._http_request("GET", "/v2/account", signed=True)
        if not r.get("ok"):
            return {}
        d = r.get("data") or {}
        try:
            wallet = float(d.get("totalWalletBalance") or 0.0)
            upnl = float(d.get("totalUnrealizedProfit") or 0.0)
            equity = float(d.get("totalMarginBalance") or (wallet + upnl))
            avail = 0.0
            for a in d.get("assets", []):
                if (a.get("asset") or "").upper() == "USDT":
                    try:
                        avail = float(a.get("availableBalance") or 0.0)
                    except Exception:
                        avail = 0.0
                    break
            return {"wallet": wallet, "equity": equity, "upnl": upnl, "avail": avail}
        except Exception:
            return {}

<<<<<<< HEAD
    # 간편 equity 조회
    def equity(self) -> float:
        eq = self.fetch_account_equity()
        try:
            return float(eq.get("equity", 0.0))
        except Exception:
            return 0.0

    # --- 신규: 포지션 조회 ---------------------------------------------
    def fetch_positions(self, symbols: List[str] | None = None) -> Dict[str, Dict[str, Any]]:
        """/fapi/v2/account 의 positions 필드를 사용해 현재 포지션을 조회한다."""
        r = self._http_request("GET", "/v2/account", signed=True)
        if not r.get("ok"):
            return {}
        data = r.get("data") or {}
        out: Dict[str, Dict[str, Any]] = {}
        pos_list = data.get("positions") or []
        for p in pos_list:
            sym = (p.get("symbol") or "").upper()
            if not sym:
                continue
            if symbols and sym not in symbols:
                continue
            try:
                qty = float(p.get("positionAmt") or 0.0)
            except Exception:
                qty = 0.0
            if abs(qty) == 0:
                continue
            try:
                ep = float(p.get("entryPrice") or 0.0)
                up = float(p.get("unrealizedProfit")) if "unrealizedProfit" in p else float(p.get("unRealizedProfit", 0.0))
                lev = float(p.get("leverage") or 0.0)
            except Exception:
                ep = up = lev = 0.0
            out[sym] = {
                "symbol": sym,
                "pa": qty,
=======
    # --- 신규: 포지션 조회 ---------------------------------------------
    def fetch_positions(self, symbols: List[str] | None = None) -> Dict[str, Dict[str, Any]]:
        """/fapi/v2/positionRisk 기반의 포지션 맵을 반환."""
        params: Dict[str, Any] = {}
        if symbols:
            try:
                params["symbols"] = json.dumps(symbols)
            except Exception:
                pass
        r = self._http_request("GET", "/v2/positionRisk", params=params, signed=True)
        if not r.get("ok"):
            return {}
        out: Dict[str, Dict[str, Any]] = {}
        for p in r.get("data") or []:
            sym = (p.get("symbol") or "").upper()
            if not sym:
                continue
            try:
                pa = float(p.get("positionAmt", 0.0))
                ep = float(p.get("entryPrice", 0.0))
                up = float(p.get("unRealizedProfit", 0.0))
                lev = float(p.get("leverage", 0.0))
            except Exception:
                pa = ep = up = lev = 0.0
            out[sym] = {
                "symbol": sym,
                "pa": pa,
>>>>>>> ed52ce11
                "ep": ep,
                "up": up,
                "leverage": lev,
                "marginType": p.get("marginType"),
            }
        return out

    def create_order(self, payload: Dict[str, Any], *, validate_only: bool = False) -> Dict[str, Any]:
        """
        주문 스텁: 기본은 실제 전송하지 않고 E_ORDER_STUB 반환.
        M3에서 order_active(True) 또는 ENV로 활성화 예정.

        기대 payload 예:
          {"symbol":"BTCUSDT","side":"BUY","type":"MARKET","quantity":"0.001","newClientOrderId":"..."}
        """
        path = "/v1/order/test" if validate_only else "/v1/order"
        if not self.order_active and not validate_only:
            return _err("E_ORDER_STUB", "order endpoint is stubbed (disabled)", payload=payload)
        r = self._http_request("POST", path, params=payload, signed=True)
        if not r.get("ok"):
            err = r.get("error") or {}
            ctx = err.get("ctx") or {}
            code = ctx.get("binance_code") or ctx.get("code")
            msg = ctx.get("binance_msg") or ctx.get("msg")
            reason = None
            try:
                reason = _BINANCE_ERROR_HINTS.get(int(code))
            except Exception:
                reason = None
            if reason:
                log.warning("[ORDER_FAIL] code=%s msg=%s (%s)", code, msg, reason)
            else:
                log.warning("[ORDER_FAIL] code=%s msg=%s", code, msg)
        return r
# [ANCHOR:BINANCE_CLIENT] end

    # ------------------------------------------------------------------
    # User Data Stream (listenKey)
    # ------------------------------------------------------------------
    def start_user_stream(self) -> Dict[str, Any]:
        return self._http_request("POST", "/v1/listenKey")  # header: X-MBX-APIKEY

    def keepalive_user_stream(self, listen_key: str) -> Dict[str, Any]:
        return self._http_request("PUT", "/v1/listenKey", params={"listenKey": listen_key})

    def close_user_stream(self, listen_key: str) -> Dict[str, Any]:
        return self._http_request("DELETE", "/v1/listenKey", params={"listenKey": listen_key})

    # ------------------------------------------------------------------
    # WS subscribe (단일 스트림 방식 /ws/<streamName>)
    # ------------------------------------------------------------------
    def subscribe_kline(self, symbol: str, interval: str, on_msg: Callable[[Dict[str, Any]], None]) -> "WSHandle":
        stream = f"{symbol.lower()}@kline_{interval}"
        url = f"{self.ws_base}/ws/{stream}"
        return self._start_ws(url, on_msg)

    def subscribe_mark_price(self, symbol: str, on_msg: Callable[[Dict[str, Any]], None]) -> "WSHandle":
        # 1초 마다 마크프라이스
        stream = f"{symbol.lower()}@markPrice@1s"
        url = f"{self.ws_base}/ws/{stream}"
        return self._start_ws(url, on_msg)

    def subscribe_user(self, listen_key: str, on_msg: Callable[[Dict[str, Any]], None]) -> "WSHandle":
        url = f"{self.ws_base}/ws/{listen_key}"
        return self._start_ws(url, on_msg)

    # ------------------------------------------------------------------
    # WS internals
    # ------------------------------------------------------------------
    def _start_ws(self, url: str, on_msg: Callable[[Dict[str, Any]], None]) -> "WSHandle":
        if not _WS_HAVE:
            # 폴백: 드물지만 WS 드라이버 없으면 에러. (원하면 REST 폴링으로 대체)
            log.error("websocket-client 미설치. pip install websocket-client")
            return WSHandle(error=_err("E_WS_DRIVER_MISSING", "websocket-client not installed", url=url))

        stop_event = threading.Event()
        app_ref: Dict[str, Any] = {"app": None}

        def _run():
            backoff = 1.0
            max_back = 30.0

            def _on_open(_ws):
                log.info("[WS OPEN] %s", url)

            def _on_message(_ws, message):
                try:
                    data = json.loads(message)
                except Exception:
                    log.warning("[WS DECODE FAIL] %s ...", message[:120])
                    return
                try:
                    on_msg(data)
                except Exception as e:
                    log.exception("on_msg error: %s", e)

            def _on_error(_ws, error):
                log.warning("[WS ERROR] %s %s", url, error)

            def _on_close(_ws, status_code, msg):
                log.info("[WS CLOSE] %s status=%s msg=%s", url, status_code, msg)

            while not stop_event.is_set():
                try:
                    app = WebSocketApp(
                        url,
                        on_open=_on_open,
                        on_message=_on_message,
                        on_error=_on_error,
                        on_close=_on_close,
                    )
                    app_ref["app"] = app
                    app.run_forever(ping_interval=20, ping_timeout=10)
                except Exception as e:  # pragma: no cover
                    log.warning("[WS EXCEPT] %s %s", url, e)

                if stop_event.is_set():
                    break

                # 재연결 백오프
                log.info("[WS RECONNECT] %s in %.1fs", url, backoff)
                time.sleep(backoff)
                backoff = min(max_back, backoff * 2)

        th = threading.Thread(target=_run, name=f"ws:{url}", daemon=True)
        th.start()

        def _closer():
            stop_event.set()
            app = app_ref.get("app")
            if app is not None:
                try:
                    app.close()
                except Exception:
                    pass

        try:
            ws_register(url, closer=_closer, thread=th)
        except Exception:
            pass

        return WSHandle(url=url, stop_event=stop_event, thread=th, closer=_closer)


@dataclass
class WSHandle:
    url: str = ""
    stop_event: Optional[threading.Event] = None
    thread: Optional[threading.Thread] = None
    closer: Optional[Callable[[], None]] = None
    error: Optional[Dict[str, Any]] = None

    def stop(self, timeout: float = 2.0) -> None:
        if self.closer:
            try:
                self.closer()
            except Exception:
                pass
        if self.thread and self.thread.is_alive():
            self.thread.join(timeout=timeout)
            if self.thread.is_alive():
                logging.getLogger("binance.client").warning(
                    "E_WS_STOP_TIMEOUT url=%s timeout=%.1fs", self.url, timeout
                )
        ws_unregister(self.url)
        logging.getLogger("binance.client").info("[WS STOP] %s", self.url)

<|MERGE_RESOLUTION|>--- conflicted
+++ resolved
@@ -663,7 +663,7 @@
         except Exception:
             return {}
 
-<<<<<<< HEAD
+
     # 간편 equity 조회
     def equity(self) -> float:
         eq = self.fetch_account_equity()
@@ -702,35 +702,6 @@
             out[sym] = {
                 "symbol": sym,
                 "pa": qty,
-=======
-    # --- 신규: 포지션 조회 ---------------------------------------------
-    def fetch_positions(self, symbols: List[str] | None = None) -> Dict[str, Dict[str, Any]]:
-        """/fapi/v2/positionRisk 기반의 포지션 맵을 반환."""
-        params: Dict[str, Any] = {}
-        if symbols:
-            try:
-                params["symbols"] = json.dumps(symbols)
-            except Exception:
-                pass
-        r = self._http_request("GET", "/v2/positionRisk", params=params, signed=True)
-        if not r.get("ok"):
-            return {}
-        out: Dict[str, Dict[str, Any]] = {}
-        for p in r.get("data") or []:
-            sym = (p.get("symbol") or "").upper()
-            if not sym:
-                continue
-            try:
-                pa = float(p.get("positionAmt", 0.0))
-                ep = float(p.get("entryPrice", 0.0))
-                up = float(p.get("unRealizedProfit", 0.0))
-                lev = float(p.get("leverage", 0.0))
-            except Exception:
-                pa = ep = up = lev = 0.0
-            out[sym] = {
-                "symbol": sym,
-                "pa": pa,
->>>>>>> ed52ce11
                 "ep": ep,
                 "up": up,
                 "leverage": lev,
