# 예측 파라미터 오버라이드(필요 시)
FC_STRONG_THR=0.65
FC_FLAT_THR=0.12
FC_SPREAD_SCALE=0.0012
FC_MR_CENTER=50
FC_MR_SCALE=22
FC_LAMBDA_PERF=0.03
FC_W_CLIP_LO=0.10
FC_W_CLIP_HI=0.80
FC_WEIGHTS_TREND_UP=0.65,0.10,0.25
FC_WEIGHTS_TREND_DOWN=0.65,0.10,0.25
FC_WEIGHTS_RANGE_HIGH=0.25,0.25,0.50
FC_WEIGHTS_RANGE_LOW=0.20,0.60,0.20

# [ENV:RISK]
RISK_TARGET_PCT=0.30
DAILY_MAX_LOSS_PCT=3.0
CORR_CAP_PER_SIDE=0.65
RISK_ATR_K=2.0
RISK_MIN_NOTIONAL=20
# RISK_EQUITY_OVERRIDE=1000    # 키 없을 때 테스트용(선택)

# [ENV:EXECUTION]
EXEC_ACTIVE=0            # 0=dry-run, 1=live (주의: BinanceClient order_active=False면 실주문 시도해도 거부)
EXEC_COOLDOWN_S=5        # 심볼별 최소 간격(sec)
EXEC_TOL_REL=0.05        # |delta| < |target|*tol_rel 이면 skip
EXEC_TOL_ABS=0.0         # |delta| < tol_abs 이면 skip
EXEC_ORDER_TYPE=MARKET
EXEC_REDUCE_ONLY=true

# [ENV:PROTECTION]
PROT_SLIP_WARN_PCT=0.003   # 슬리피지 경고 임계(=0.3%)
PROT_SLIP_MAX_PCT=0.008    # 슬리피지 최대 임계(=0.8%)
PROT_STALE_REL=0.5         # |delta| > |target|*0.5 이면 정체로 간주
PROT_STALE_SECS=20         # 마지막 주문 이후 N초 동안 정체면 넛지
PROT_EPS_REL=0.10            # ε 상대 임계(목표 대비 10% 초과면 리포트)
PROT_EPS_ABS=0.0001          # ε 절대 임계(수량)
PROT_PARTIAL_TIMEOUT_S=45    # NEW/PARTIALLY_FILLED 타임아웃(초)
PROT_CANCEL_ON_STALE=true    # 타임아웃 시 자동 취소

<<<<<<< HEAD
=======

>>>>>>> 901221b4
# [ENV:OPEN_ORDERS]
OO_ENABLED=true
OO_POLL_S=3
OO_STALE_SECS=45
OO_PRICE_DRIFT_PCT=0.004    # 0.4% 괴리 시 취소
OO_CANCEL_ON_DAY_CUT=true
OO_MAX_OPEN_PER_SYM=2
<<<<<<< HEAD

# [ENV:GUARD]
GUARD_ENABLED=true
GUARD_MAX_LEVER=2.5              # 총합 레버 한도(노셔널/자기자본)
GUARD_MAX_LEVER_PER_SYM=0.8      # 심볼별 레버 한도
GUARD_STOP_PCT=3.0               # 손실 % (노셔널 대비)
GUARD_TRAIL_ACTIVATE_PCT=1.0     # 이익 % 도달 시 트레일링 활성
GUARD_TRAIL_WIDTH_PCT=0.6        # 피크 대비 되돌림폭 %
=======
>>>>>>> 901221b4
<|MERGE_RESOLUTION|>--- conflicted
+++ resolved
@@ -38,10 +38,7 @@
 PROT_PARTIAL_TIMEOUT_S=45    # NEW/PARTIALLY_FILLED 타임아웃(초)
 PROT_CANCEL_ON_STALE=true    # 타임아웃 시 자동 취소
 
-<<<<<<< HEAD
-=======
 
->>>>>>> 901221b4
 # [ENV:OPEN_ORDERS]
 OO_ENABLED=true
 OO_POLL_S=3
@@ -49,7 +46,6 @@
 OO_PRICE_DRIFT_PCT=0.004    # 0.4% 괴리 시 취소
 OO_CANCEL_ON_DAY_CUT=true
 OO_MAX_OPEN_PER_SYM=2
-<<<<<<< HEAD
 
 # [ENV:GUARD]
 GUARD_ENABLED=true
@@ -58,5 +54,3 @@
 GUARD_STOP_PCT=3.0               # 손실 % (노셔널 대비)
 GUARD_TRAIL_ACTIVATE_PCT=1.0     # 이익 % 도달 시 트레일링 활성
 GUARD_TRAIL_WIDTH_PCT=0.6        # 피크 대비 되돌림폭 %
-=======
->>>>>>> 901221b4
