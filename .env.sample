--- conflicted
+++ resolved
@@ -26,7 +26,6 @@
 EXEC_TOL_REL=0.05        # |delta| < |target|*tol_rel 이면 skip
 EXEC_TOL_ABS=0.0         # |delta| < tol_abs 이면 skip
 EXEC_ORDER_TYPE=MARKET
-<<<<<<< HEAD
 EXEC_REDUCE_ONLY=true
 
 # [ENV:PROTECTION]
@@ -34,6 +33,3 @@
 PROT_SLIP_MAX_PCT=0.008    # 슬리피지 최대 임계(=0.8%)
 PROT_STALE_REL=0.5         # |delta| > |target|*0.5 이면 정체로 간주
 PROT_STALE_SECS=20         # 마지막 주문 이후 N초 동안 정체면 넛지
-=======
-EXEC_REDUCE_ONLY=true
->>>>>>> 951d1dc9
