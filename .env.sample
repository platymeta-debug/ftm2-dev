--- conflicted
+++ resolved
@@ -65,12 +65,10 @@
 OL_WINDOW_SEC=600     # 주문 원장 리포트 윈도우(초)
 OL_REPORT_SEC=60      # 리포트 주기(초)
 OL_MIN_ORDERS=5       # 최소 주문 수(그 미만이면 리포트 스킵)
-<<<<<<< HEAD
 
 # [ENV:KPI]
 KPI_ENABLED=true
 KPI_REPORT_SEC=30
 KPI_TO_DISCORD=true
 KPI_ONLY_ON_CHANGE=true
-=======
->>>>>>> 7dac2feb
+
