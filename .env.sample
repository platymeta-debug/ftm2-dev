--- conflicted
+++ resolved
@@ -32,12 +32,12 @@
 PROT_SLIP_WARN_PCT=0.003   # 슬리피지 경고 임계(=0.3%)
 PROT_SLIP_MAX_PCT=0.008    # 슬리피지 최대 임계(=0.8%)
 PROT_STALE_REL=0.5         # |delta| > |target|*0.5 이면 정체로 간주
-<<<<<<< HEAD
 PROT_STALE_SECS=20         # 마지막 주문 이후 N초 동안 정체면 넛지
 PROT_EPS_REL=0.10            # ε 상대 임계(목표 대비 10% 초과면 리포트)
 PROT_EPS_ABS=0.0001          # ε 절대 임계(수량)
 PROT_PARTIAL_TIMEOUT_S=45    # NEW/PARTIALLY_FILLED 타임아웃(초)
 PROT_CANCEL_ON_STALE=true    # 타임아웃 시 자동 취소
+
 
 # [ENV:OPEN_ORDERS]
 OO_ENABLED=true
@@ -46,10 +46,3 @@
 OO_PRICE_DRIFT_PCT=0.004    # 0.4% 괴리 시 취소
 OO_CANCEL_ON_DAY_CUT=true
 OO_MAX_OPEN_PER_SYM=2
-=======
-PROT_STALE_SECS=20         # 마지막 주문 이후 N초 동안 정체면 넛
-PROT_EPS_REL=0.10            # ε 상대 임계(목표 대비 10% 초과면 리포트)
-PROT_EPS_ABS=0.0001          # ε 절대 임계(수량)
-PROT_PARTIAL_TIMEOUT_S=45    # NEW/PARTIALLY_FILLED 타임아웃(초)
-PROT_CANCEL_ON_STALE=true    # 타임아웃 시 자동 취소
->>>>>>> d320b611
